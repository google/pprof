# People who have agreed to one of the CLAs and can contribute patches.
# The AUTHORS file lists the copyright holders; this file
# lists people.  For example, Google employees are listed here
# but not in AUTHORS, because Google holds the copyright.
#
# https://developers.google.com/open-source/cla/individual
# https://developers.google.com/open-source/cla/corporate
#
# Names should be added to this file as:
#     Name <email address>
Raul Silvera <rsilvera@google.com>
Tipp Moseley <tipp@google.com>
Hyoun Kyu Cho <netforce@google.com>
<<<<<<< HEAD
Taco de Wolff <tacodewolff@gmail.com>
=======
Martin Spier <spiermar@gmail.com>
Taco de Wolff <tacodewolff@gmail.com>
>>>>>>> faac89f6
<|MERGE_RESOLUTION|>--- conflicted
+++ resolved
@@ -11,9 +11,5 @@
 Raul Silvera <rsilvera@google.com>
 Tipp Moseley <tipp@google.com>
 Hyoun Kyu Cho <netforce@google.com>
-<<<<<<< HEAD
-Taco de Wolff <tacodewolff@gmail.com>
-=======
 Martin Spier <spiermar@gmail.com>
-Taco de Wolff <tacodewolff@gmail.com>
->>>>>>> faac89f6
+Taco de Wolff <tacodewolff@gmail.com>