--- conflicted
+++ resolved
@@ -420,11 +420,7 @@
 				fileNames = append(fileNames, filepath.Join(path, m.File))
 			}
 			for _, name := range fileNames {
-<<<<<<< HEAD
-				if f, err := obj.Open(name, m.Start, m.Limit, m.Offset, baseName); err == nil {
-=======
 				if f, err := obj.Open(name, m.Start, m.Limit, m.Offset, m.KernelRelocationSymbol); err == nil {
->>>>>>> e964e70d
 					defer f.Close()
 					fileBuildID := f.BuildID()
 					if m.BuildID != "" && m.BuildID != fileBuildID {
