// Copyright 2017 Google Inc. All Rights Reserved.
//
// Licensed under the Apache License, Version 2.0 (the "License");
// you may not use this file except in compliance with the License.
// You may obtain a copy of the License at
//
//     http://www.apache.org/licenses/LICENSE-2.0
//
// Unless required by applicable law or agreed to in writing, software
// distributed under the License is distributed on an "AS IS" BASIS,
// WITHOUT WARRANTIES OR CONDITIONS OF ANY KIND, either express or implied.
// See the License for the specific language governing permissions and
// limitations under the License.

package driver

import "html/template"
import "github.com/google/pprof/third_party/d3"
import "github.com/google/pprof/third_party/d3tip"
import "github.com/google/pprof/third_party/d3flamegraph"

// addTemplates adds a set of template definitions to templates.
func addTemplates(templates *template.Template) {
	template.Must(templates.Parse(`{{define "d3script"}}` + d3.JSSource + `{{end}}`))
	template.Must(templates.Parse(`{{define "d3tipscript"}}` + d3tip.JSSource + `{{end}}`))
	template.Must(templates.Parse(`{{define "d3flamegraphscript"}}` + d3flamegraph.JSSource + `{{end}}`))
	template.Must(templates.Parse(`{{define "d3flamegraphcss"}}` + d3flamegraph.CSSSource + `{{end}}`))
	template.Must(templates.Parse(`
{{define "css"}}
<style type="text/css">
* {
  margin: 0;
  padding: 0;
  box-sizing: border-box;
}
html, body {
  height: 100%;
}
body {
  font-family: 'Roboto', -apple-system, BlinkMacSystemFont, 'Segoe UI', Helvetica, Arial, sans-serif, 'Apple Color Emoji', 'Segoe UI Emoji', 'Segoe UI Symbol';
  font-size: 13px;
  line-height: 1.4;
  display: flex;
  flex-direction: column;
}
a {
  color: #2a66d9;
}
.header {
  display: flex;
  align-items: center;
  height: 44px;
  min-height: 44px;
  background-color: #eee;
  color: #212121;
  padding: 0 1rem;
<<<<<<< HEAD
}
.header > div {
  margin: 0 0.125em;
}
.header .title h1 {
  font-size: 1.75em;
  margin-right: 1rem;
}
.header .title a {
  color: #212121;
  text-decoration: none;
}
=======
}
.header > div {
  margin: 0 0.125em;
}
.header .title h1 {
  font-size: 1.75em;
  margin-right: 1rem;
}
.header .title a {
  color: #212121;
  text-decoration: none;
}
>>>>>>> faac89f6
.header .title a:hover {
  text-decoration: underline;
}
.header .description {
  width: 100%;
  text-align: right;
  white-space: nowrap;
}
@media screen and (max-width: 799px) {
	.header input {
		display: none;
	}
}
#detailsbox {
  display: none;
  z-index: 1;
  position: fixed;
  top: 40px;
  right: 20px;
  background-color: #ffffff;
  box-shadow: 0 1px 5px rgba(0,0,0,.3);
  line-height: 24px;
  padding: 1em;
  text-align: left;
<<<<<<< HEAD
}
.header input {
  background: white url("data:image/svg+xml,%3Csvg xmlns='http://www.w3.org/2000/svg' viewBox='0 0 24 24' style='pointer-events:none;display:block;width:100%25;height:100%25;fill:#757575'%3E%3Cpath d='M15.5 14h-.79l-.28-.27C15.41 12.59 16 11.11 16 9.5 16 5.91 13.09 3 9.5 3S3 5.91 3 9.5 5.91 16 9.5 16c1.61.0 3.09-.59 4.23-1.57l.27.28v.79l5 4.99L20.49 19l-4.99-5zm-6 0C7.01 14 5 11.99 5 9.5S7.01 5 9.5 5 14 7.01 14 9.5 11.99 14 9.5 14z'/%3E%3C/svg%3E") no-repeat 4px center/20px 20px;
  border: 1px solid #d1d2d3;
  border-radius: 2px 0 0 2px;
  padding: 0.25em;
  padding-left: 28px;
  margin-left: 1em;
  font-family: 'Roboto', 'Noto', sans-serif;
  font-size: 1em;
  line-height: 24px;
  color: #212121;
}
.downArrow {
  border-top: .36em solid #ccc;
  border-left: .36em solid transparent;
  border-right: .36em solid transparent;
  margin-bottom: .05em;
  margin-left: .5em;
  transition: border-top-color 200ms;
}
=======
}
.header input {
  background: white url("data:image/svg+xml,%3Csvg xmlns='http://www.w3.org/2000/svg' viewBox='0 0 24 24' style='pointer-events:none;display:block;width:100%25;height:100%25;fill:#757575'%3E%3Cpath d='M15.5 14h-.79l-.28-.27C15.41 12.59 16 11.11 16 9.5 16 5.91 13.09 3 9.5 3S3 5.91 3 9.5 5.91 16 9.5 16c1.61.0 3.09-.59 4.23-1.57l.27.28v.79l5 4.99L20.49 19l-4.99-5zm-6 0C7.01 14 5 11.99 5 9.5S7.01 5 9.5 5 14 7.01 14 9.5 11.99 14 9.5 14z'/%3E%3C/svg%3E") no-repeat 4px center/20px 20px;
  border: 1px solid #d1d2d3;
  border-radius: 2px 0 0 2px;
  padding: 0.25em;
  padding-left: 28px;
  margin-left: 1em;
  font-family: 'Roboto', 'Noto', sans-serif;
  font-size: 1em;
  line-height: 24px;
  color: #212121;
}
.downArrow {
  border-top: .36em solid #ccc;
  border-left: .36em solid transparent;
  border-right: .36em solid transparent;
  margin-bottom: .05em;
  margin-left: .5em;
  transition: border-top-color 200ms;
}
>>>>>>> faac89f6
.menu-item {
  height: 100%;
  text-transform: uppercase;
  font-family: 'Roboto Medium', -apple-system, BlinkMacSystemFont, 'Segoe UI', Helvetica, Arial, sans-serif, 'Apple Color Emoji', 'Segoe UI Emoji', 'Segoe UI Symbol';
  position: relative;
}
.menu-item.disabled {
  opacity: 0.5;
}
.menu-item .menu-name:hover {
  opacity: 0.75;
}
.menu-item .menu-name:hover .downArrow {
  border-top-color: #666;
}
.menu-item.disabled .menu-name:hover {
  opacity: 1;
}
.menu-item.disabled .menu-name:hover .downArrow {
  border-top-color: #ccc;
}
.menu-name {
  height: 100%;
  padding: 0 0.5em;
  display: flex;
  align-items: center;
  justify-content: center;
}
.submenu {
  display: none;
  z-index: 1;
  margin-top: -4px;
  min-width: 10em;
  position: absolute;
  left: 0px;
  background-color: white;
  box-shadow: 0 1px 5px rgba(0,0,0,.3);
  font-size: 100%;
  text-transform: none;
}
.menu-item, .submenu {
  user-select: none;
  -moz-user-select: none;
  -ms-user-select: none;
  -webkit-user-select: none;
}
.submenu hr {
  border: 0;
  border-top: 2px solid #eee;
}
.submenu a {
  display: block;
  padding: .5em 1em;
  text-decoration: none;
}
.submenu a:hover, .submenu a.active {
  color: white;
  background-color: #6b82d6;
}
.submenu a.disabled {
  color: gray;
  pointer-events: none;
}

#content {
  overflow-y: scroll;
  padding: 1em;
<<<<<<< HEAD
}
#top {
  overflow-y: scroll;
}
=======
}
#top {
  overflow-y: scroll;
}
>>>>>>> faac89f6
#graph {
  overflow: hidden;
}
#graph svg {
  width: 100%;
  height: auto;
  padding: 10px;
<<<<<<< HEAD
}
#content.source .filename {
  margin-top: 0;
  margin-bottom: 1em;
  font-size: 120%;
}
=======
}
#content.source .filename {
  margin-top: 0;
  margin-bottom: 1em;
  font-size: 120%;
}
>>>>>>> faac89f6
#content.source pre {
  margin-bottom: 3em;
}
table {
  border-spacing: 0px;
  width: 100%;
  padding-bottom: 1em;
  white-space: nowrap;
}
table thead {
  font-family: 'Roboto Medium', -apple-system, BlinkMacSystemFont, 'Segoe UI', Helvetica, Arial, sans-serif, 'Apple Color Emoji', 'Segoe UI Emoji', 'Segoe UI Symbol';
}
table tr th {
  background-color: #ddd;
  text-align: right;
  padding: .3em .5em;
}
table tr td {
  padding: .3em .5em;
  text-align: right;
}
#top table tr th:nth-child(6),
#top table tr th:nth-child(7),
#top table tr td:nth-child(6),
#top table tr td:nth-child(7) {
  text-align: left;
}
#top table tr td:nth-child(6) {
  width: 100%;
  text-overflow: ellipsis;
  overflow: hidden;
  white-space: nowrap;
}
#flathdr1, #flathdr2, #cumhdr1, #cumhdr2, #namehdr {
  cursor: ns-resize;
}
.hilite {
  background-color: #ebf5fb; 
  font-weight: bold;
}
</style>
{{end}}

{{define "header"}}
<div class="header">
<<<<<<< HEAD
  <div class="title">
    <h1><a href="/">pprof</a></h1>
  </div>

  <div id="view" class="menu-item">
    <div class="menu-name">
      View
      <i class="downArrow"></i>
    </div>
    <div class="submenu">
      <a title="{{.Help.top}}"  href="/top" id="topbtn">Top</a>
      <a title="{{.Help.graph}}" href="/" id="graphbtn">Graph</a>
      <a title="{{.Help.peek}}" href="/peek" id="peek">Peek</a>
      <a title="{{.Help.list}}" href="/source" id="list">Source</a>
      <a title="{{.Help.disasm}}" href="/disasm" id="disasm">Disassemble</a>
    </div>
  </div>

  <div id="refine" class="menu-item disabled">
    <div class="menu-name">
      Refine
      <i class="downArrow"></i>
    </div>
    <div class="submenu">
      <a title="{{.Help.focus}}" href="{{.BaseURL}}" id="focus">Focus</a>
      <a title="{{.Help.ignore}}" href="{{.BaseURL}}" id="ignore">Ignore</a>
      <a title="{{.Help.hide}}" href="{{.BaseURL}}" id="hide">Hide</a>
      <a title="{{.Help.show}}" href="{{.BaseURL}}" id="show">Show</a>
      <hr>
      <a title="{{.Help.reset}}" href="{{.BaseURL}}">Reset</a>
    </div>
  </div>

  <div>
    <input id="search" type="text" placeholder="Search regexp" autocomplete="off" autocapitalize="none" size=40>
  </div>

  <div class="description">
    <a title="{{.Help.details}}" href="#" id="details">{{.Title}}</a>
    <div id="detailsbox">
      {{range .Legend}}<div>{{.}}</div>{{end}}
    </div>
  </div>
</div>

=======
<div class="title">
<h1><a href="/">pprof</a></h1>
</div>

<div id="view" class="menu-item">
<div class="menu-name">
View
<i class="downArrow"></i>
</div>
<div class="submenu">
<a title="{{.Help.top}}"  href="/top" id="topbtn">Top</a>
<a title="{{.Help.graph}}" href="/" id="graphbtn">Graph</a>
<a title="{{.Help.flamegraph}}" href="/flamegraph" id="flamegraph">Flame Graph</a>
<a title="{{.Help.peek}}" href="/peek" id="peek">Peek</a>
<a title="{{.Help.list}}" href="/source" id="list">Source</a>
<a title="{{.Help.disasm}}" href="/disasm" id="disasm">Disassemble</a>
</div>
</div>

<div id="refine" class="menu-item disabled">
<div class="menu-name">
Refine
<i class="downArrow"></i>
</div>
<div class="submenu">
<a title="{{.Help.focus}}" href="{{.BaseURL}}" id="focus">Focus</a>
<a title="{{.Help.ignore}}" href="{{.BaseURL}}" id="ignore">Ignore</a>
<a title="{{.Help.hide}}" href="{{.BaseURL}}" id="hide">Hide</a>
<a title="{{.Help.show}}" href="{{.BaseURL}}" id="show">Show</a>
<hr>
<a title="{{.Help.reset}}" href="{{.BaseURL}}">Reset</a>
</div>
</div>

<div>
<input id="search" type="text" placeholder="Search regexp" autocomplete="off" autocapitalize="none" size=40>
</div>

<div class="description">
<a title="{{.Help.details}}" href="#" id="details">{{.Title}}</a>
<div id="detailsbox">
{{range .Legend}}<div>{{.}}</div>{{end}}
</div>
</div>
</div>

>>>>>>> faac89f6
<div id="errors">{{range .Errors}}<div>{{.}}</div>{{end}}</div>
{{end}}

{{define "graph" -}}
<!DOCTYPE html>
<html>
<<<<<<< HEAD
  <head>
    <meta charset="utf-8">
    <title>{{.Title}}</title>
    {{template "css" .}}
  </head>
  <body>
    {{template "header" .}}
    <div id="graph">
      {{.HTMLBody}}
    </div>
    {{template "script" .}}
    <script>viewer({{.BaseURL}}, {{.Nodes}})</script>
  </body>
=======
<head>
<meta charset="utf-8">
<title>{{.Title}}</title>
{{template "css" .}}
</head>
<body>
{{template "header" .}}
<div id="graph">
{{.HTMLBody}}
</div>
{{template "script" .}}
<script>viewer({{.BaseURL}}, {{.Nodes}})</script>
</body>
>>>>>>> faac89f6
</html>
{{end}}

{{define "script"}}
<script>
// Make svg pannable and zoomable.
// Call clickHandler(t) if a click event is caught by the pan event handlers.
function initPanAndZoom(svg, clickHandler) {
  'use strict';

  // Current mouse/touch handling mode
  const IDLE = 0
  const MOUSEPAN = 1
  const TOUCHPAN = 2
  const TOUCHZOOM = 3
  let mode = IDLE

  // State needed to implement zooming.
  let currentScale = 1.0
  const initWidth = svg.viewBox.baseVal.width
  const initHeight = svg.viewBox.baseVal.height

  // State needed to implement panning.
  let panLastX = 0      // Last event X coordinate
  let panLastY = 0      // Last event Y coordinate
  let moved = false     // Have we seen significant movement
  let touchid = null    // Current touch identifier

  // State needed for pinch zooming
  let touchid2 = null     // Second id for pinch zooming
  let initGap = 1.0       // Starting gap between two touches
  let initScale = 1.0     // currentScale when pinch zoom started
  let centerPoint = null  // Center point for scaling

  // Convert event coordinates to svg coordinates.
  function toSvg(x, y) {
    const p = svg.createSVGPoint()
    p.x = x
    p.y = y
    let m = svg.getCTM()
    if (m == null) m = svg.getScreenCTM()  // Firefox workaround.
    return p.matrixTransform(m.inverse())
  }

  // Change the scaling for the svg to s, keeping the point denoted
  // by u (in svg coordinates]) fixed at the same screen location.
  function rescale(s, u) {
    // Limit to a good range.
    if (s < 0.2) s = 0.2
    if (s > 10.0) s = 10.0

    currentScale = s

    // svg.viewBox defines the visible portion of the user coordinate
    // system.  So to magnify by s, divide the visible portion by s,
    // which will then be stretched to fit the viewport.
    const vb = svg.viewBox
    const w1 = vb.baseVal.width
    const w2 = initWidth / s
    const h1 = vb.baseVal.height
    const h2 = initHeight / s
    vb.baseVal.width = w2
    vb.baseVal.height = h2

    // We also want to adjust vb.baseVal.x so that u.x remains at same
    // screen X coordinate.  In other words, want to change it from x1 to x2
    // so that:
    //     (u.x - x1) / w1 = (u.x - x2) / w2
    // Simplifying that, we get
    //     (u.x - x1) * (w2 / w1) = u.x - x2
    //     x2 = u.x - (u.x - x1) * (w2 / w1)
    vb.baseVal.x = u.x - (u.x - vb.baseVal.x) * (w2 / w1)
    vb.baseVal.y = u.y - (u.y - vb.baseVal.y) * (h2 / h1)
  }

  function handleWheel(e) {
    if (e.deltaY == 0) return
    // Change scale factor by 1.1 or 1/1.1
    rescale(currentScale * (e.deltaY < 0 ? 1.1 : (1/1.1)),
            toSvg(e.offsetX, e.offsetY))
  }

  function setMode(m) {
    mode = m
    touchid = null
    touchid2 = null
  }

  function panStart(x, y) {
    moved = false
    panLastX = x
    panLastY = y
  }

  function panMove(x, y) {
    let dx = x - panLastX
    let dy = y - panLastY
    if (Math.abs(dx) <= 2 && Math.abs(dy) <= 2) return  // Ignore tiny moves

    moved = true
    panLastX = x
    panLastY = y

    // Firefox workaround: get dimensions from parentNode.
    const swidth = svg.clientWidth || svg.parentNode.clientWidth
    const sheight = svg.clientHeight || svg.parentNode.clientHeight

    // Convert deltas from screen space to svg space.
    dx *= (svg.viewBox.baseVal.width / swidth)
    dy *= (svg.viewBox.baseVal.height / sheight)

    svg.viewBox.baseVal.x -= dx
    svg.viewBox.baseVal.y -= dy
  }

  function handleScanStart(e) {
    if (e.button != 0) return  // Do not catch right-clicks etc.
    setMode(MOUSEPAN)
    panStart(e.clientX, e.clientY)
    e.preventDefault()
    svg.addEventListener("mousemove", handleScanMove)
  }

  function handleScanMove(e) {
    if (e.buttons == 0) {
      // Missed an end event, perhaps because mouse moved outside window.
      setMode(IDLE)
      svg.removeEventListener("mousemove", handleScanMove)
      return
    }
    if (mode == MOUSEPAN) panMove(e.clientX, e.clientY)
  }

  function handleScanEnd(e) {
    if (mode == MOUSEPAN) panMove(e.clientX, e.clientY)
    setMode(IDLE)
    svg.removeEventListener("mousemove", handleScanMove)
    if (!moved) clickHandler(e.target)
  }

  // Find touch object with specified identifier.
  function findTouch(tlist, id) {
    for (const t of tlist) {
      if (t.identifier == id) return t
    }
    return null
  }

 // Return distance between two touch points
  function touchGap(t1, t2) {
    const dx = t1.clientX - t2.clientX
    const dy = t1.clientY - t2.clientY
    return Math.hypot(dx, dy)
  }

  function handleTouchStart(e) {
    if (mode == IDLE && e.changedTouches.length == 1) {
      // Start touch based panning
      const t = e.changedTouches[0]
      setMode(TOUCHPAN)
      touchid = t.identifier
      panStart(t.clientX, t.clientY)
      e.preventDefault()
    } else if (mode == TOUCHPAN && e.touches.length == 2) {
      // Start pinch zooming
      setMode(TOUCHZOOM)
      const t1 = e.touches[0]
      const t2 = e.touches[1]
      touchid = t1.identifier
      touchid2 = t2.identifier
      initScale = currentScale
      initGap = touchGap(t1, t2)
      centerPoint = toSvg((t1.clientX + t2.clientX) / 2,
                          (t1.clientY + t2.clientY) / 2)
      e.preventDefault()
    }
  }

  function handleTouchMove(e) {
    if (mode == TOUCHPAN) {
      const t = findTouch(e.changedTouches, touchid)
      if (t == null) return
      if (e.touches.length != 1) {
        setMode(IDLE)
        return
      }
      panMove(t.clientX, t.clientY)
      e.preventDefault()
    } else if (mode == TOUCHZOOM) {
      // Get two touches; new gap; rescale to ratio.
      const t1 = findTouch(e.touches, touchid)
      const t2 = findTouch(e.touches, touchid2)
      if (t1 == null || t2 == null) return
      const gap = touchGap(t1, t2)
      rescale(initScale * gap / initGap, centerPoint)
      e.preventDefault()
    }
  }

  function handleTouchEnd(e) {
    if (mode == TOUCHPAN) {
      const t = findTouch(e.changedTouches, touchid)
      if (t == null) return
      panMove(t.clientX, t.clientY)
      setMode(IDLE)
      e.preventDefault()
      if (!moved) clickHandler(t.target)
    } else if (mode == TOUCHZOOM) {
      setMode(IDLE)
      e.preventDefault()
    }
  }

  svg.addEventListener("mousedown", handleScanStart)
  svg.addEventListener("mouseup", handleScanEnd)
  svg.addEventListener("touchstart", handleTouchStart)
  svg.addEventListener("touchmove", handleTouchMove)
  svg.addEventListener("touchend", handleTouchEnd)
  svg.addEventListener("wheel", handleWheel, true)
}

function initMenus() {
  'use strict';

  let activeMenu = null;
  let activeMenuHdr = null;

  function cancelActiveMenu() {
    if (activeMenu == null) return;
    activeMenu.style.display = "none";
    activeMenu = null;
    activeMenuHdr = null;
  }

  // Set click handlers on every menu header.
  for (const menu of document.getElementsByClassName("submenu")) {
    const hdr = menu.parentElement;
    if (hdr == null) return;
    if (hdr.classList.contains("disabled")) return;
    function showMenu(e) {
      // menu is a child of hdr, so this event can fire for clicks
      // inside menu. Ignore such clicks.
      if (e.target.parentElement != hdr) return;
      activeMenu = menu;
      activeMenuHdr = hdr;
      menu.style.display = "block";
    }
    hdr.addEventListener("mousedown", showMenu);
    hdr.addEventListener("touchstart", showMenu);
  }

  // If there is an active menu and a down event outside, retract the menu.
  for (const t of ["mousedown", "touchstart"]) {
    document.addEventListener(t, (e) => {
      // Note: to avoid unnecessary flicker, if the down event is inside
      // the active menu header, do not retract the menu.
      if (activeMenuHdr != e.target.closest(".menu-item")) {
        cancelActiveMenu();
      }
    }, { passive: true, capture: true });
  }

  // If there is an active menu and an up event inside, retract the menu.
  document.addEventListener("mouseup", (e) => {
    if (activeMenu == e.target.closest(".submenu")) {
      cancelActiveMenu();
    }
  }, { passive: true, capture: true });
}

function viewer(baseUrl, nodes) {
  'use strict';

  // Elements
  const search = document.getElementById("search")
  const graph0 = document.getElementById("graph0")
  const svg = (graph0 == null ? null : graph0.parentElement)
  const toptable = document.getElementById("toptable")

  let regexpActive = false
  let selected = new Map()
  let origFill = new Map()
  let searchAlarm = null
  let buttonsEnabled = true

  function handleDetails(e) {
    e.preventDefault()
    const detailsText = document.getElementById("detailsbox")
    if (detailsText != null) {
      if (detailsText.style.display === "block") {
        detailsText.style.display = "none"
      } else {
        detailsText.style.display = "block"
      }
    }
  }

  function handleKey(e) {
    if (e.keyCode != 13) return
    window.location.href =
        updateUrl(new URL({{.BaseURL}}, window.location.href), "f")
    e.preventDefault()
  }

  function handleSearch() {
    // Delay expensive processing so a flurry of key strokes is handled once.
    if (searchAlarm != null) {
      clearTimeout(searchAlarm)
    }
    searchAlarm = setTimeout(selectMatching, 300)

    regexpActive = true
    updateButtons()
  }

  function selectMatching() {
    searchAlarm = null
    let re = null
    if (search.value != "") {
      try {
        re = new RegExp(search.value)
      } catch (e) {
        // TODO: Display error state in search box
        return
      }
    }

    function match(text) {
      return re != null && re.test(text)
    }

    // drop currently selected items that do not match re.
    selected.forEach(function(v, n) {
      if (!match(nodes[n])) {
        unselect(n, document.getElementById("node" + n))
      }
    })

    // add matching items that are not currently selected.
    for (let n = 0; n < nodes.length; n++) {
      if (!selected.has(n) && match(nodes[n])) {
        select(n, document.getElementById("node" + n))
      }
    }

    updateButtons()
  }

  function toggleSvgSelect(elem) {
    // Walk up to immediate child of graph0
    while (elem != null && elem.parentElement != graph0) {
      elem = elem.parentElement
    }
    if (!elem) return

    // Disable regexp mode.
    regexpActive = false

    const n = nodeId(elem)
    if (n < 0) return
    if (selected.has(n)) {
      unselect(n, elem)
    } else {
      select(n, elem)
    }
    updateButtons()
  }

  function unselect(n, elem) {
    if (elem == null) return
    selected.delete(n)
    setBackground(elem, false)
  }

  function select(n, elem) {
    if (elem == null) return
    selected.set(n, true)
    setBackground(elem, true)
  }

  function nodeId(elem) {
    const id = elem.id
    if (!id) return -1
    if (!id.startsWith("node")) return -1
    const n = parseInt(id.slice(4), 10)
    if (isNaN(n)) return -1
    if (n < 0 || n >= nodes.length) return -1
    return n
  }

  function setBackground(elem, set) {
    // Handle table row highlighting.
    if (elem.nodeName == "TR") {
      elem.classList.toggle("hilite", set)
      return
    }

    // Handle svg element highlighting.
    const p = findPolygon(elem)
    if (p != null) {
      if (set) {
        origFill.set(p, p.style.fill)
        p.style.fill = "#ccccff"
      } else if (origFill.has(p)) {
        p.style.fill = origFill.get(p)
      }
    }
  }

  function findPolygon(elem) {
    if (elem.localName == "polygon") return elem
    for (const c of elem.children) {
      const p = findPolygon(c)
      if (p != null) return p
    }
    return null
  }

  // convert a string to a regexp that matches that string.
  function quotemeta(str) {
    return str.replace(/([\\\.?+*\[\](){}|^$])/g, '\\$1')
  }

  // Update id's href to reflect current selection whenever it is
  // liable to be followed.
  function makeLinkDynamic(id) {
    const elem = document.getElementById(id)
    if (elem == null) return

    // Most links copy current selection into the "f" parameter,
    // but Refine menu links are different.
    let param = "f"
    if (id == "ignore") param = "i"
    if (id == "hide") param = "h"
    if (id == "show") param = "s"

    // We update on mouseenter so middle-click/right-click work properly.
    elem.addEventListener("mouseenter", updater)
    elem.addEventListener("touchstart", updater)

    function updater() {
      elem.href = updateUrl(new URL(elem.href), param)
    }
  }

  // Update URL to reflect current selection.
  function updateUrl(url, param) {
    url.hash = ""

    // The selection can be in one of two modes: regexp-based or
    // list-based.  Construct regular expression depending on mode.
    let re = regexpActive
        ? search.value
        : Array.from(selected.keys()).map(key => quotemeta(nodes[key])).join("|")

    // Copy params from this page's URL.
    const params = url.searchParams
    for (const p of new URLSearchParams(window.location.search)) {
      params.set(p[0], p[1])
    }

    if (re != "") {
      // For focus/show, forget old parameter.  For others, add to re.
      if (param != "f" && param != "s" && params.has(param)) {
        const old = params.get(param)
         if (old != "") {
          re += "|" + old
        }
      }
      params.set(param, re)
    } else {
      params.delete(param)
    }

    return url.toString()
  }

  function handleTopClick(e) {
    // Walk back until we find TR and then get the Name column (index 5)
    let elem = e.target
    while (elem != null && elem.nodeName != "TR") {
      elem = elem.parentElement
    }
    if (elem == null || elem.children.length < 6) return

    e.preventDefault()
    const tr = elem
    const td = elem.children[5]
    if (td.nodeName != "TD") return
    const name = td.innerText
    const index = nodes.indexOf(name)
    if (index < 0) return

    // Disable regexp mode.
    regexpActive = false

    if (selected.has(index)) {
      unselect(index, elem)
    } else {
      select(index, elem)
    }
    updateButtons()
  }

  function updateButtons() {
    const enable = (search.value != "" || selected.size != 0)
    if (buttonsEnabled == enable) return
    buttonsEnabled = enable
    for (const id of ["focus", "ignore", "hide", "show"]) {
      const link = document.getElementById(id)
      if (link != null) {
        link.classList.toggle("disabled", !enable)
      }
    }
    if (document.getElementById("graph") !== null) {
      document.getElementById("refine").classList.remove("disabled")
    }
  }

  // Initialize button states
  updateButtons()

  // Setup event handlers
  initMenus()
  if (svg != null) {
    initPanAndZoom(svg, toggleSvgSelect)
  }
  if (toptable != null) {
    toptable.addEventListener("mousedown", handleTopClick)
    toptable.addEventListener("touchstart", handleTopClick)
  }

  const ids = ["topbtn", "graphbtn", "peek", "list", "disasm",
               "focus", "ignore", "hide", "show"]
  ids.forEach(makeLinkDynamic)

  // Bind action to button with specified id.
  function addAction(id, action) {
    const btn = document.getElementById(id)
    if (btn != null) {
      btn.addEventListener("click", action)
      btn.addEventListener("touchstart", action)
    }
  }

  addAction("details", handleDetails)

  search.addEventListener("input", handleSearch)
  search.addEventListener("keydown", handleKey)

  // Give initial focus to main container so it can be scrolled using keys.
  const main = document.getElementById("bodycontainer")
  if (main) {
    main.focus()
  }
}
</script>
{{end}}

{{define "top" -}}
<!DOCTYPE html>
<html>
<<<<<<< HEAD
  <head>
    <meta charset="utf-8">
    <title>{{.Title}}</title>
    {{template "css" .}}
    <style type="text/css">
    </style>
  </head>
  <body>
    {{template "header" .}}
    <div id="top">
      <table id="toptable">
        <thead>
          <tr>
          <th id="flathdr1">Flat</th>
          <th id="flathdr2">Flat%</th>
          <th>Sum%</th>
          <th id="cumhdr1">Cum</th>
          <th id="cumhdr2">Cum%</th>
          <th id="namehdr">Name</th>
          <th>Inlined?</th>
          </tr>
        </thead>
        <tbody id="rows"></tbody>
      </table>
    </div>
=======
<head>
<meta charset="utf-8">
<title>{{.Title}}</title>
{{template "css" .}}
<style type="text/css">
</style>
</head>
<body>
{{template "header" .}}
<div id="top">
<table id="toptable">
<thead>
<tr>
<th id="flathdr1">Flat</th>
<th id="flathdr2">Flat%</th>
<th>Sum%</th>
<th id="cumhdr1">Cum</th>
<th id="cumhdr2">Cum%</th>
<th id="namehdr">Name</th>
<th>Inlined?</th>
</tr>
</thead>
<tbody id="rows"></tbody>
</table>
</div>
>>>>>>> faac89f6

{{template "script" .}}
<script>
function makeTopTable(total, entries) {
  const rows = document.getElementById("rows")
  if (rows == null) return

  // Store initial index in each entry so we have stable node ids for selection.
  for (let i = 0; i < entries.length; i++) {
    entries[i].Id = "node" + i
  }

  // Which column are we currently sorted by and in what order?
  let currentColumn = ""
  let descending = false
  sortBy("Flat")

  function sortBy(column) {
    // Update sort criteria
    if (column == currentColumn) {
      descending = !descending  // Reverse order
    } else {
      currentColumn = column
      descending = (column != "Name")
    }

    // Sort according to current criteria.
    function cmp(a, b) {
      const av = a[currentColumn]
      const bv = b[currentColumn]
      if (av < bv) return -1
      if (av > bv) return +1
      return 0
    }
    entries.sort(cmp)
    if (descending) entries.reverse()

    function addCell(tr, val) {
      const td = document.createElement('td')
      td.textContent = val
      tr.appendChild(td)
    }

    function percent(v) {
      return (v * 100.0 / total).toFixed(2) + "%"
    }

    // Generate rows
    const fragment = document.createDocumentFragment()
    let sum = 0
    for (const row of entries) {
      const tr = document.createElement('tr')
      tr.id = row.Id
      sum += row.Flat
      addCell(tr, row.FlatFormat)
      addCell(tr, percent(row.Flat))
      addCell(tr, percent(sum))
      addCell(tr, row.CumFormat)
      addCell(tr, percent(row.Cum))
      addCell(tr, row.Name)
      addCell(tr, row.InlineLabel)
      fragment.appendChild(tr)
    }

    rows.textContent = ''  // Remove old rows
    rows.appendChild(fragment)
  }

  // Make different column headers trigger sorting.
  function bindSort(id, column) {
    const hdr = document.getElementById(id)
    if (hdr == null) return
    const fn = function() { sortBy(column) }
    hdr.addEventListener("click", fn)
    hdr.addEventListener("touch", fn)
  }
  bindSort("flathdr1", "Flat")
  bindSort("flathdr2", "Flat")
  bindSort("cumhdr1", "Cum")
  bindSort("cumhdr2", "Cum")
  bindSort("namehdr", "Name")
}

viewer({{.BaseURL}}, {{.Nodes}})
makeTopTable({{.Total}}, {{.Top}})
</script>

<<<<<<< HEAD
  </body>
=======
</body>
>>>>>>> faac89f6
</html>
{{end}}

{{define "sourcelisting" -}}
<!DOCTYPE html>
<html>
<<<<<<< HEAD
  <head>
    <meta charset="utf-8">
    <title>{{.Title}}</title>
    {{template "css" .}}
    {{template "weblistcss" .}}
    {{template "weblistjs" .}}
  </head>
  <body>
    {{template "header" .}}
    <div id="content" class="source">
      {{.HTMLBody}}
    </div>
    {{template "script" .}}
    <script>viewer({{.BaseURL}}, null)</script>
  </body>
=======
<head>
<meta charset="utf-8">
<title>{{.Title}}</title>
{{template "css" .}}
{{template "weblistcss" .}}
{{template "weblistjs" .}}
</head>
<body>
{{template "header" .}}
<div id="content" class="source">
{{.HTMLBody}}
</div>
{{template "script" .}}
<script>viewer({{.BaseURL}}, null)</script>
</body>
>>>>>>> faac89f6
</html>
{{end}}

{{define "plaintext" -}}
<!DOCTYPE html>
<html>
<<<<<<< HEAD
  <head>
    <meta charset="utf-8">
    <title>{{.Title}}</title>
    {{template "css" .}}
  </head>
  <body>
    {{template "header" .}}
    <div id="content">
      <pre>
        {{.TextBody}}
      </pre>
    </div>
    {{template "script" .}}
    <script>viewer({{.BaseURL}}, null)</script>
  </body>
=======
<head>
<meta charset="utf-8">
<title>{{.Title}}</title>
{{template "css" .}}
</head>
<body>
{{template "header" .}}
<div id="content">
<pre>
{{.TextBody}}
</pre>
</div>
{{template "script" .}}
<script>viewer({{.BaseURL}}, null)</script>
</body>
>>>>>>> faac89f6
</html>
{{end}}

{{define "flamegraph" -}}
<!DOCTYPE html>
<html>
<head>
<meta charset="utf-8">
<title>{{.Title}}</title>
{{template "css" .}}
<style type="text/css">{{template "d3flamegraphcss" .}}</style>
<style type="text/css">
.flamegraph-content {
    width: 90%;
    min-width: 80%;
    margin-left: 5%;
}
.flamegraph-details {
    height: 1.2em;
    width: 90%;
    min-width: 90%;
    margin-left: 5%;
    padding-bottom: 41px;
}
</style>
</head>
<body>
{{template "header" .}}
<div id="bodycontainer">
  <div class="flamegraph-content">
    <div id="chart"></div>
  </div>
  <div id="flamegraphdetails" class="flamegraph-details"></div>
</div>
{{template "script" .}}
<script>viewer({{.BaseURL}}, {{.Nodes}})</script>
<script>{{template "d3script" .}}</script>
<script>{{template "d3tipscript" .}}</script>
<script>{{template "d3flamegraphscript" .}}</script>
<script type="text/javascript">
    var data = {{.FlameGraph}};
    var label = function(d) {
        return d.data.n + " (" + d.data.p + ", " + d.data.l + ")";
    };

    var width = document.getElementById("chart").clientWidth;

    var flameGraph = d3.flameGraph()
        .width(width)
        .cellHeight(18)
        .minFrameSize(1)
        .transitionDuration(750)
        .transitionEase(d3.easeCubic)
        .sort(true)
        .title("")
        .label(label)
        .details(document.getElementById("flamegraphdetails"));

    var tip = d3.tip()
        .direction("s")
        .offset([8, 0])
        .attr('class', 'd3-flame-graph-tip')
        .html(function(d) { return "name: " + d.data.n + ", value: " + d.data.l; });

    flameGraph.tooltip(tip);

    d3.select("#chart")
        .datum(data)
        .call(flameGraph);

    function clear() {
        flameGraph.clear();
    }

    function resetZoom() {
        flameGraph.resetZoom();
    }

    window.addEventListener("resize", function() {
        var width = document.getElementById("chart").clientWidth;
        var graphs = document.getElementsByClassName("d3-flame-graph");
        if (graphs.length > 0) {
            graphs[0].setAttribute("width", width);
        }
        flameGraph.width(width);
        flameGraph.resetZoom();
    }, true);

    var searchbox = document.getElementById("searchbox");
    var searchAlarm = null;

    function selectMatching() {
      searchAlarm = null;

      if (searchbox.value != "") {
        flameGraph.search(searchbox.value);
      } else {
        flameGraph.clear();
      }
    }

    function handleSearch() {
      // Delay expensive processing so a flurry of key strokes is handled once.
      if (searchAlarm != null) {
        clearTimeout(searchAlarm);
      }
      searchAlarm = setTimeout(selectMatching, 300);
    }

    searchbox.addEventListener("input", handleSearch);
</script>
</body>
</html>
{{end}}
`))
}<|MERGE_RESOLUTION|>--- conflicted
+++ resolved
@@ -54,7 +54,6 @@
   background-color: #eee;
   color: #212121;
   padding: 0 1rem;
-<<<<<<< HEAD
 }
 .header > div {
   margin: 0 0.125em;
@@ -67,20 +66,6 @@
   color: #212121;
   text-decoration: none;
 }
-=======
-}
-.header > div {
-  margin: 0 0.125em;
-}
-.header .title h1 {
-  font-size: 1.75em;
-  margin-right: 1rem;
-}
-.header .title a {
-  color: #212121;
-  text-decoration: none;
-}
->>>>>>> faac89f6
 .header .title a:hover {
   text-decoration: underline;
 }
@@ -105,7 +90,6 @@
   line-height: 24px;
   padding: 1em;
   text-align: left;
-<<<<<<< HEAD
 }
 .header input {
   background: white url("data:image/svg+xml,%3Csvg xmlns='http://www.w3.org/2000/svg' viewBox='0 0 24 24' style='pointer-events:none;display:block;width:100%25;height:100%25;fill:#757575'%3E%3Cpath d='M15.5 14h-.79l-.28-.27C15.41 12.59 16 11.11 16 9.5 16 5.91 13.09 3 9.5 3S3 5.91 3 9.5 5.91 16 9.5 16c1.61.0 3.09-.59 4.23-1.57l.27.28v.79l5 4.99L20.49 19l-4.99-5zm-6 0C7.01 14 5 11.99 5 9.5S7.01 5 9.5 5 14 7.01 14 9.5 11.99 14 9.5 14z'/%3E%3C/svg%3E") no-repeat 4px center/20px 20px;
@@ -127,29 +111,6 @@
   margin-left: .5em;
   transition: border-top-color 200ms;
 }
-=======
-}
-.header input {
-  background: white url("data:image/svg+xml,%3Csvg xmlns='http://www.w3.org/2000/svg' viewBox='0 0 24 24' style='pointer-events:none;display:block;width:100%25;height:100%25;fill:#757575'%3E%3Cpath d='M15.5 14h-.79l-.28-.27C15.41 12.59 16 11.11 16 9.5 16 5.91 13.09 3 9.5 3S3 5.91 3 9.5 5.91 16 9.5 16c1.61.0 3.09-.59 4.23-1.57l.27.28v.79l5 4.99L20.49 19l-4.99-5zm-6 0C7.01 14 5 11.99 5 9.5S7.01 5 9.5 5 14 7.01 14 9.5 11.99 14 9.5 14z'/%3E%3C/svg%3E") no-repeat 4px center/20px 20px;
-  border: 1px solid #d1d2d3;
-  border-radius: 2px 0 0 2px;
-  padding: 0.25em;
-  padding-left: 28px;
-  margin-left: 1em;
-  font-family: 'Roboto', 'Noto', sans-serif;
-  font-size: 1em;
-  line-height: 24px;
-  color: #212121;
-}
-.downArrow {
-  border-top: .36em solid #ccc;
-  border-left: .36em solid transparent;
-  border-right: .36em solid transparent;
-  margin-bottom: .05em;
-  margin-left: .5em;
-  transition: border-top-color 200ms;
-}
->>>>>>> faac89f6
 .menu-item {
   height: 100%;
   text-transform: uppercase;
@@ -217,17 +178,10 @@
 #content {
   overflow-y: scroll;
   padding: 1em;
-<<<<<<< HEAD
 }
 #top {
   overflow-y: scroll;
 }
-=======
-}
-#top {
-  overflow-y: scroll;
-}
->>>>>>> faac89f6
 #graph {
   overflow: hidden;
 }
@@ -235,21 +189,12 @@
   width: 100%;
   height: auto;
   padding: 10px;
-<<<<<<< HEAD
 }
 #content.source .filename {
   margin-top: 0;
   margin-bottom: 1em;
   font-size: 120%;
 }
-=======
-}
-#content.source .filename {
-  margin-top: 0;
-  margin-bottom: 1em;
-  font-size: 120%;
-}
->>>>>>> faac89f6
 #content.source pre {
   margin-bottom: 3em;
 }
@@ -295,11 +240,9 @@
 
 {{define "header"}}
 <div class="header">
-<<<<<<< HEAD
   <div class="title">
     <h1><a href="/">pprof</a></h1>
   </div>
-
   <div id="view" class="menu-item">
     <div class="menu-name">
       View
@@ -313,7 +256,6 @@
       <a title="{{.Help.disasm}}" href="/disasm" id="disasm">Disassemble</a>
     </div>
   </div>
-
   <div id="refine" class="menu-item disabled">
     <div class="menu-name">
       Refine
@@ -328,11 +270,9 @@
       <a title="{{.Help.reset}}" href="{{.BaseURL}}">Reset</a>
     </div>
   </div>
-
   <div>
     <input id="search" type="text" placeholder="Search regexp" autocomplete="off" autocapitalize="none" size=40>
   </div>
-
   <div class="description">
     <a title="{{.Help.details}}" href="#" id="details">{{.Title}}</a>
     <div id="detailsbox">
@@ -341,89 +281,25 @@
   </div>
 </div>
 
-=======
-<div class="title">
-<h1><a href="/">pprof</a></h1>
-</div>
-
-<div id="view" class="menu-item">
-<div class="menu-name">
-View
-<i class="downArrow"></i>
-</div>
-<div class="submenu">
-<a title="{{.Help.top}}"  href="/top" id="topbtn">Top</a>
-<a title="{{.Help.graph}}" href="/" id="graphbtn">Graph</a>
-<a title="{{.Help.flamegraph}}" href="/flamegraph" id="flamegraph">Flame Graph</a>
-<a title="{{.Help.peek}}" href="/peek" id="peek">Peek</a>
-<a title="{{.Help.list}}" href="/source" id="list">Source</a>
-<a title="{{.Help.disasm}}" href="/disasm" id="disasm">Disassemble</a>
-</div>
-</div>
-
-<div id="refine" class="menu-item disabled">
-<div class="menu-name">
-Refine
-<i class="downArrow"></i>
-</div>
-<div class="submenu">
-<a title="{{.Help.focus}}" href="{{.BaseURL}}" id="focus">Focus</a>
-<a title="{{.Help.ignore}}" href="{{.BaseURL}}" id="ignore">Ignore</a>
-<a title="{{.Help.hide}}" href="{{.BaseURL}}" id="hide">Hide</a>
-<a title="{{.Help.show}}" href="{{.BaseURL}}" id="show">Show</a>
-<hr>
-<a title="{{.Help.reset}}" href="{{.BaseURL}}">Reset</a>
-</div>
-</div>
-
-<div>
-<input id="search" type="text" placeholder="Search regexp" autocomplete="off" autocapitalize="none" size=40>
-</div>
-
-<div class="description">
-<a title="{{.Help.details}}" href="#" id="details">{{.Title}}</a>
-<div id="detailsbox">
-{{range .Legend}}<div>{{.}}</div>{{end}}
-</div>
-</div>
-</div>
-
->>>>>>> faac89f6
 <div id="errors">{{range .Errors}}<div>{{.}}</div>{{end}}</div>
 {{end}}
 
 {{define "graph" -}}
 <!DOCTYPE html>
 <html>
-<<<<<<< HEAD
-  <head>
-    <meta charset="utf-8">
-    <title>{{.Title}}</title>
-    {{template "css" .}}
-  </head>
-  <body>
-    {{template "header" .}}
-    <div id="graph">
-      {{.HTMLBody}}
-    </div>
-    {{template "script" .}}
-    <script>viewer({{.BaseURL}}, {{.Nodes}})</script>
-  </body>
-=======
 <head>
-<meta charset="utf-8">
-<title>{{.Title}}</title>
-{{template "css" .}}
+  <meta charset="utf-8">
+  <title>{{.Title}}</title>
+  {{template "css" .}}
 </head>
 <body>
-{{template "header" .}}
-<div id="graph">
-{{.HTMLBody}}
-</div>
-{{template "script" .}}
-<script>viewer({{.BaseURL}}, {{.Nodes}})</script>
+  {{template "header" .}}
+  <div id="graph">
+    {{.HTMLBody}}
+  </div>
+  {{template "script" .}}
+  <script>viewer({{.BaseURL}}, {{.Nodes}})</script>
 </body>
->>>>>>> faac89f6
 </html>
 {{end}}
 
@@ -986,229 +862,159 @@
 {{define "top" -}}
 <!DOCTYPE html>
 <html>
-<<<<<<< HEAD
-  <head>
-    <meta charset="utf-8">
-    <title>{{.Title}}</title>
-    {{template "css" .}}
-    <style type="text/css">
-    </style>
-  </head>
-  <body>
-    {{template "header" .}}
-    <div id="top">
-      <table id="toptable">
-        <thead>
-          <tr>
-          <th id="flathdr1">Flat</th>
-          <th id="flathdr2">Flat%</th>
-          <th>Sum%</th>
-          <th id="cumhdr1">Cum</th>
-          <th id="cumhdr2">Cum%</th>
-          <th id="namehdr">Name</th>
-          <th>Inlined?</th>
-          </tr>
-        </thead>
-        <tbody id="rows"></tbody>
-      </table>
-    </div>
-=======
 <head>
-<meta charset="utf-8">
-<title>{{.Title}}</title>
-{{template "css" .}}
-<style type="text/css">
-</style>
+  <meta charset="utf-8">
+  <title>{{.Title}}</title>
+  {{template "css" .}}
+  <style type="text/css">
+  </style>
 </head>
 <body>
-{{template "header" .}}
-<div id="top">
-<table id="toptable">
-<thead>
-<tr>
-<th id="flathdr1">Flat</th>
-<th id="flathdr2">Flat%</th>
-<th>Sum%</th>
-<th id="cumhdr1">Cum</th>
-<th id="cumhdr2">Cum%</th>
-<th id="namehdr">Name</th>
-<th>Inlined?</th>
-</tr>
-</thead>
-<tbody id="rows"></tbody>
-</table>
-</div>
->>>>>>> faac89f6
-
-{{template "script" .}}
-<script>
-function makeTopTable(total, entries) {
-  const rows = document.getElementById("rows")
-  if (rows == null) return
-
-  // Store initial index in each entry so we have stable node ids for selection.
-  for (let i = 0; i < entries.length; i++) {
-    entries[i].Id = "node" + i
-  }
-
-  // Which column are we currently sorted by and in what order?
-  let currentColumn = ""
-  let descending = false
-  sortBy("Flat")
-
-  function sortBy(column) {
-    // Update sort criteria
-    if (column == currentColumn) {
-      descending = !descending  // Reverse order
-    } else {
-      currentColumn = column
-      descending = (column != "Name")
-    }
-
-    // Sort according to current criteria.
-    function cmp(a, b) {
-      const av = a[currentColumn]
-      const bv = b[currentColumn]
-      if (av < bv) return -1
-      if (av > bv) return +1
-      return 0
-    }
-    entries.sort(cmp)
-    if (descending) entries.reverse()
-
-    function addCell(tr, val) {
-      const td = document.createElement('td')
-      td.textContent = val
-      tr.appendChild(td)
-    }
-
-    function percent(v) {
-      return (v * 100.0 / total).toFixed(2) + "%"
-    }
-
-    // Generate rows
-    const fragment = document.createDocumentFragment()
-    let sum = 0
-    for (const row of entries) {
-      const tr = document.createElement('tr')
-      tr.id = row.Id
-      sum += row.Flat
-      addCell(tr, row.FlatFormat)
-      addCell(tr, percent(row.Flat))
-      addCell(tr, percent(sum))
-      addCell(tr, row.CumFormat)
-      addCell(tr, percent(row.Cum))
-      addCell(tr, row.Name)
-      addCell(tr, row.InlineLabel)
-      fragment.appendChild(tr)
-    }
-
-    rows.textContent = ''  // Remove old rows
-    rows.appendChild(fragment)
-  }
-
-  // Make different column headers trigger sorting.
-  function bindSort(id, column) {
-    const hdr = document.getElementById(id)
-    if (hdr == null) return
-    const fn = function() { sortBy(column) }
-    hdr.addEventListener("click", fn)
-    hdr.addEventListener("touch", fn)
-  }
-  bindSort("flathdr1", "Flat")
-  bindSort("flathdr2", "Flat")
-  bindSort("cumhdr1", "Cum")
-  bindSort("cumhdr2", "Cum")
-  bindSort("namehdr", "Name")
-}
-
-viewer({{.BaseURL}}, {{.Nodes}})
-makeTopTable({{.Total}}, {{.Top}})
-</script>
-
-<<<<<<< HEAD
-  </body>
-=======
+  {{template "header" .}}
+  <div id="top">
+    <table id="toptable">
+      <thead>
+        <tr>
+        <th id="flathdr1">Flat</th>
+        <th id="flathdr2">Flat%</th>
+        <th>Sum%</th>
+        <th id="cumhdr1">Cum</th>
+        <th id="cumhdr2">Cum%</th>
+        <th id="namehdr">Name</th>
+        <th>Inlined?</th>
+        </tr>
+      </thead>
+      <tbody id="rows"></tbody>
+    </table>
+  </div>
+  {{template "script" .}}
+  <script>
+    function makeTopTable(total, entries) {
+      const rows = document.getElementById("rows")
+      if (rows == null) return
+
+      // Store initial index in each entry so we have stable node ids for selection.
+      for (let i = 0; i < entries.length; i++) {
+        entries[i].Id = "node" + i
+      }
+
+      // Which column are we currently sorted by and in what order?
+      let currentColumn = ""
+      let descending = false
+      sortBy("Flat")
+
+      function sortBy(column) {
+        // Update sort criteria
+        if (column == currentColumn) {
+          descending = !descending  // Reverse order
+        } else {
+          currentColumn = column
+          descending = (column != "Name")
+        }
+
+        // Sort according to current criteria.
+        function cmp(a, b) {
+          const av = a[currentColumn]
+          const bv = b[currentColumn]
+          if (av < bv) return -1
+          if (av > bv) return +1
+          return 0
+        }
+        entries.sort(cmp)
+        if (descending) entries.reverse()
+
+        function addCell(tr, val) {
+          const td = document.createElement('td')
+          td.textContent = val
+          tr.appendChild(td)
+        }
+
+        function percent(v) {
+          return (v * 100.0 / total).toFixed(2) + "%"
+        }
+
+        // Generate rows
+        const fragment = document.createDocumentFragment()
+        let sum = 0
+        for (const row of entries) {
+          const tr = document.createElement('tr')
+          tr.id = row.Id
+          sum += row.Flat
+          addCell(tr, row.FlatFormat)
+          addCell(tr, percent(row.Flat))
+          addCell(tr, percent(sum))
+          addCell(tr, row.CumFormat)
+          addCell(tr, percent(row.Cum))
+          addCell(tr, row.Name)
+          addCell(tr, row.InlineLabel)
+          fragment.appendChild(tr)
+        }
+
+        rows.textContent = ''  // Remove old rows
+        rows.appendChild(fragment)
+      }
+
+      // Make different column headers trigger sorting.
+      function bindSort(id, column) {
+        const hdr = document.getElementById(id)
+        if (hdr == null) return
+        const fn = function() { sortBy(column) }
+        hdr.addEventListener("click", fn)
+        hdr.addEventListener("touch", fn)
+      }
+      bindSort("flathdr1", "Flat")
+      bindSort("flathdr2", "Flat")
+      bindSort("cumhdr1", "Cum")
+      bindSort("cumhdr2", "Cum")
+      bindSort("namehdr", "Name")
+    }
+
+    viewer({{.BaseURL}}, {{.Nodes}})
+    makeTopTable({{.Total}}, {{.Top}})
+  </script>
 </body>
->>>>>>> faac89f6
 </html>
 {{end}}
 
 {{define "sourcelisting" -}}
 <!DOCTYPE html>
 <html>
-<<<<<<< HEAD
-  <head>
-    <meta charset="utf-8">
-    <title>{{.Title}}</title>
-    {{template "css" .}}
-    {{template "weblistcss" .}}
-    {{template "weblistjs" .}}
-  </head>
-  <body>
-    {{template "header" .}}
-    <div id="content" class="source">
-      {{.HTMLBody}}
-    </div>
-    {{template "script" .}}
-    <script>viewer({{.BaseURL}}, null)</script>
-  </body>
-=======
 <head>
-<meta charset="utf-8">
-<title>{{.Title}}</title>
-{{template "css" .}}
-{{template "weblistcss" .}}
-{{template "weblistjs" .}}
+  <meta charset="utf-8">
+  <title>{{.Title}}</title>
+  {{template "css" .}}
+  {{template "weblistcss" .}}
+  {{template "weblistjs" .}}
 </head>
 <body>
-{{template "header" .}}
-<div id="content" class="source">
-{{.HTMLBody}}
-</div>
-{{template "script" .}}
-<script>viewer({{.BaseURL}}, null)</script>
+  {{template "header" .}}
+  <div id="content" class="source">
+    {{.HTMLBody}}
+  </div>
+  {{template "script" .}}
+  <script>viewer({{.BaseURL}}, null)</script>
 </body>
->>>>>>> faac89f6
 </html>
 {{end}}
 
 {{define "plaintext" -}}
 <!DOCTYPE html>
 <html>
-<<<<<<< HEAD
-  <head>
-    <meta charset="utf-8">
-    <title>{{.Title}}</title>
-    {{template "css" .}}
-  </head>
-  <body>
-    {{template "header" .}}
-    <div id="content">
-      <pre>
-        {{.TextBody}}
-      </pre>
-    </div>
-    {{template "script" .}}
-    <script>viewer({{.BaseURL}}, null)</script>
-  </body>
-=======
 <head>
-<meta charset="utf-8">
-<title>{{.Title}}</title>
-{{template "css" .}}
+  <meta charset="utf-8">
+  <title>{{.Title}}</title>
+  {{template "css" .}}
 </head>
 <body>
-{{template "header" .}}
-<div id="content">
-<pre>
-{{.TextBody}}
-</pre>
-</div>
-{{template "script" .}}
-<script>viewer({{.BaseURL}}, null)</script>
+  {{template "header" .}}
+  <div id="content">
+    <pre>
+      {{.TextBody}}
+    </pre>
+  </div>
+  {{template "script" .}}
+  <script>viewer({{.BaseURL}}, null)</script>
 </body>
->>>>>>> faac89f6
 </html>
 {{end}}
 
@@ -1216,85 +1022,85 @@
 <!DOCTYPE html>
 <html>
 <head>
-<meta charset="utf-8">
-<title>{{.Title}}</title>
-{{template "css" .}}
-<style type="text/css">{{template "d3flamegraphcss" .}}</style>
-<style type="text/css">
-.flamegraph-content {
-    width: 90%;
-    min-width: 80%;
-    margin-left: 5%;
-}
-.flamegraph-details {
-    height: 1.2em;
-    width: 90%;
-    min-width: 90%;
-    margin-left: 5%;
-    padding-bottom: 41px;
-}
-</style>
+  <meta charset="utf-8">
+  <title>{{.Title}}</title>
+  {{template "css" .}}
+  <style type="text/css">{{template "d3flamegraphcss" .}}</style>
+  <style type="text/css">
+    .flamegraph-content {
+      width: 90%;
+      min-width: 80%;
+      margin-left: 5%;
+    }
+    .flamegraph-details {
+      height: 1.2em;
+      width: 90%;
+      min-width: 90%;
+      margin-left: 5%;
+      padding-bottom: 41px;
+    }
+  </style>
 </head>
 <body>
-{{template "header" .}}
-<div id="bodycontainer">
-  <div class="flamegraph-content">
-    <div id="chart"></div>
+  {{template "header" .}}
+  <div id="bodycontainer">
+    <div class="flamegraph-content">
+      <div id="chart"></div>
+    </div>
+    <div id="flamegraphdetails" class="flamegraph-details"></div>
   </div>
-  <div id="flamegraphdetails" class="flamegraph-details"></div>
-</div>
-{{template "script" .}}
-<script>viewer({{.BaseURL}}, {{.Nodes}})</script>
-<script>{{template "d3script" .}}</script>
-<script>{{template "d3tipscript" .}}</script>
-<script>{{template "d3flamegraphscript" .}}</script>
-<script type="text/javascript">
+  {{template "script" .}}
+  <script>viewer({{.BaseURL}}, {{.Nodes}})</script>
+  <script>{{template "d3script" .}}</script>
+  <script>{{template "d3tipscript" .}}</script>
+  <script>{{template "d3flamegraphscript" .}}</script>
+  <script type="text/javascript">
     var data = {{.FlameGraph}};
     var label = function(d) {
-        return d.data.n + " (" + d.data.p + ", " + d.data.l + ")";
+      return d.data.n + " (" + d.data.p + ", " + d.data.l + ")";
     };
 
     var width = document.getElementById("chart").clientWidth;
 
     var flameGraph = d3.flameGraph()
-        .width(width)
-        .cellHeight(18)
-        .minFrameSize(1)
-        .transitionDuration(750)
-        .transitionEase(d3.easeCubic)
-        .sort(true)
-        .title("")
-        .label(label)
-        .details(document.getElementById("flamegraphdetails"));
+      .width(width)
+      .cellHeight(18)
+      .minFrameSize(1)
+      .transitionDuration(750)
+      .transitionEase(d3.easeCubic)
+      .sort(true)
+      .title("")
+      .label(label)
+      .details(document.getElementById("flamegraphdetails"));
 
     var tip = d3.tip()
-        .direction("s")
-        .offset([8, 0])
-        .attr('class', 'd3-flame-graph-tip')
-        .html(function(d) { return "name: " + d.data.n + ", value: " + d.data.l; });
+      .direction("s")
+      .offset([8, 0])
+      .attr('class', 'd3-flame-graph-tip')
+      .html(function(d) { return "name: " + d.data.n + ", value: " + d.data.l; });
 
     flameGraph.tooltip(tip);
 
     d3.select("#chart")
-        .datum(data)
-        .call(flameGraph);
+      .datum(data)
+      .call(flameGraph);
 
     function clear() {
-        flameGraph.clear();
+      flameGraph.clear();
     }
 
     function resetZoom() {
-        flameGraph.resetZoom();
+      flameGraph.resetZoom();
     }
 
     window.addEventListener("resize", function() {
-        var width = document.getElementById("chart").clientWidth;
-        var graphs = document.getElementsByClassName("d3-flame-graph");
-        if (graphs.length > 0) {
-            graphs[0].setAttribute("width", width);
-        }
-        flameGraph.width(width);
-        flameGraph.resetZoom();
+      var width = document.getElementById("chart").clientWidth;
+      var graphs = document.getElementsByClassName("d3-flame-graph");
+      if (graphs.length > 0) {
+        graphs[0].setAttribute("width", width);
+      }
+      flameGraph.width(width);
+      flameGraph.resetZoom();
     }, true);
 
     var searchbox = document.getElementById("searchbox");
@@ -1319,7 +1125,7 @@
     }
 
     searchbox.addEventListener("input", handleSearch);
-</script>
+  </script>
 </body>
 </html>
 {{end}}
