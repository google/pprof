--- conflicted
+++ resolved
@@ -1580,11 +1580,7 @@
 
 type mockObjTool struct{}
 
-<<<<<<< HEAD
-func (*mockObjTool) Open(file string, start, limit, offset uint64, baseName string) (plugin.ObjFile, error) {
-=======
 func (*mockObjTool) Open(file string, start, limit, offset uint64, relocationSymbol string) (plugin.ObjFile, error) {
->>>>>>> e964e70d
 	return &mockFile{file, "abcdef", 0}, nil
 }
 
