// Copyright 2014 Google Inc. All Rights Reserved.
//
// Licensed under the Apache License, Version 2.0 (the "License");
// you may not use this file except in compliance with the License.
// You may obtain a copy of the License at
//
//     http://www.apache.org/licenses/LICENSE-2.0
//
// Unless required by applicable law or agreed to in writing, software
// distributed under the License is distributed on an "AS IS" BASIS,
// WITHOUT WARRANTIES OR CONDITIONS OF ANY KIND, either express or implied.
// See the License for the specific language governing permissions and
// limitations under the License.

package driver

import (
	"crypto/ecdsa"
	"crypto/elliptic"
	"crypto/rand"
	"crypto/tls"
	"crypto/x509"
	"encoding/pem"
	"fmt"
	"io/ioutil"
	"math/big"
	"net"
	"net/http"
	"os"
	"path/filepath"
	"reflect"
	"regexp"
	"runtime"
	"strings"
	"testing"
	"time"

	"github.com/google/pprof/internal/binutils"
	"github.com/google/pprof/internal/plugin"
	"github.com/google/pprof/internal/proftest"
	"github.com/google/pprof/internal/symbolizer"
	"github.com/google/pprof/internal/transport"
	"github.com/google/pprof/profile"
)

func TestSymbolizationPath(t *testing.T) {
	if runtime.GOOS == "windows" {
		t.Skip("test assumes Unix paths")
	}

	// Save environment variables to restore after test
	saveHome := os.Getenv(homeEnv())
	savePath := os.Getenv("PPROF_BINARY_PATH")

	tempdir, err := ioutil.TempDir("", "home")
	if err != nil {
		t.Fatal("creating temp dir: ", err)
	}
	defer os.RemoveAll(tempdir)
	os.MkdirAll(filepath.Join(tempdir, "pprof", "binaries", "abcde10001"), 0700)
	os.Create(filepath.Join(tempdir, "pprof", "binaries", "abcde10001", "binary"))

	obj := testObj{tempdir}
	os.Setenv(homeEnv(), tempdir)
	for _, tc := range []struct {
		env, file, buildID, want string
		msgCount                 int
	}{
		{"", "/usr/bin/binary", "", "/usr/bin/binary", 0},
		{"", "/usr/bin/binary", "fedcb10000", "/usr/bin/binary", 0},
		{"/usr", "/bin/binary", "", "/usr/bin/binary", 0},
		{"", "/prod/path/binary", "abcde10001", filepath.Join(tempdir, "pprof/binaries/abcde10001/binary"), 0},
		{"/alternate/architecture", "/usr/bin/binary", "", "/alternate/architecture/binary", 0},
		{"/alternate/architecture", "/usr/bin/binary", "abcde10001", "/alternate/architecture/binary", 0},
		{"/nowhere:/alternate/architecture", "/usr/bin/binary", "fedcb10000", "/usr/bin/binary", 1},
		{"/nowhere:/alternate/architecture", "/usr/bin/binary", "abcde10002", "/usr/bin/binary", 1},
	} {
		os.Setenv("PPROF_BINARY_PATH", tc.env)
		p := &profile.Profile{
			Mapping: []*profile.Mapping{
				{
					File:    tc.file,
					BuildID: tc.buildID,
				},
			},
		}
		s := &source{}
		locateBinaries(p, s, obj, &proftest.TestUI{T: t, Ignore: tc.msgCount})
		if file := p.Mapping[0].File; file != tc.want {
			t.Errorf("%s:%s:%s, want %s, got %s", tc.env, tc.file, tc.buildID, tc.want, file)
		}
	}
	os.Setenv(homeEnv(), saveHome)
	os.Setenv("PPROF_BINARY_PATH", savePath)
}

func TestCollectMappingSources(t *testing.T) {
	const startAddress uint64 = 0x40000
	const url = "http://example.com"
	for _, tc := range []struct {
		file, buildID string
		want          plugin.MappingSources
	}{
		{"/usr/bin/binary", "buildId", mappingSources("buildId", url, startAddress)},
		{"/usr/bin/binary", "", mappingSources("/usr/bin/binary", url, startAddress)},
		{"", "", mappingSources(url, url, startAddress)},
	} {
		p := &profile.Profile{
			Mapping: []*profile.Mapping{
				{
					File:    tc.file,
					BuildID: tc.buildID,
					Start:   startAddress,
				},
			},
		}
		got := collectMappingSources(p, url)
		if !reflect.DeepEqual(got, tc.want) {
			t.Errorf("%s:%s, want %v, got %v", tc.file, tc.buildID, tc.want, got)
		}
	}
}

func TestUnsourceMappings(t *testing.T) {
	for _, tc := range []struct {
		file, buildID, want string
	}{
		{"/usr/bin/binary", "buildId", "/usr/bin/binary"},
		{"http://example.com", "", ""},
	} {
		p := &profile.Profile{
			Mapping: []*profile.Mapping{
				{
					File:    tc.file,
					BuildID: tc.buildID,
				},
			},
		}
		unsourceMappings(p)
		if got := p.Mapping[0].File; got != tc.want {
			t.Errorf("%s:%s, want %s, got %s", tc.file, tc.buildID, tc.want, got)
		}
	}
}

type testObj struct {
	home string
}

<<<<<<< HEAD
func (o testObj) Open(file string, start, limit, offset uint64, baseName string) (plugin.ObjFile, error) {
=======
func (o testObj) Open(file string, start, limit, offset uint64, relocationSymbol string) (plugin.ObjFile, error) {
>>>>>>> e964e70d
	switch file {
	case "/alternate/architecture/binary":
		return testFile{file, "abcde10001"}, nil
	case "/usr/bin/binary":
		return testFile{file, "fedcb10000"}, nil
	case filepath.Join(o.home, "pprof/binaries/abcde10001/binary"):
		return testFile{file, "abcde10001"}, nil
	}
	return nil, fmt.Errorf("not found: %s", file)
}
func (testObj) Demangler(_ string) func(names []string) (map[string]string, error) {
	return func(names []string) (map[string]string, error) { return nil, nil }
}
func (testObj) Disasm(file string, start, end uint64, intelSyntax bool) ([]plugin.Inst, error) {
	return nil, nil
}

type testFile struct{ name, buildID string }

func (f testFile) Name() string                                               { return f.name }
func (testFile) ObjAddr(addr uint64) (uint64, error)                          { return addr, nil }
func (f testFile) BuildID() string                                            { return f.buildID }
func (testFile) SourceLine(addr uint64) ([]plugin.Frame, error)               { return nil, nil }
func (testFile) Symbols(r *regexp.Regexp, addr uint64) ([]*plugin.Sym, error) { return nil, nil }
func (testFile) Close() error                                                 { return nil }

func TestFetch(t *testing.T) {
	const path = "testdata/"
	type testcase struct {
		source, execName string
	}

	for _, tc := range []testcase{
		{path + "go.crc32.cpu", ""},
		{path + "go.nomappings.crash", "/bin/gotest.exe"},
		{"http://localhost/profile?file=cppbench.cpu", ""},
	} {
		p, _, _, err := grabProfile(&source{ExecName: tc.execName}, tc.source, nil, testObj{}, &proftest.TestUI{T: t}, &httpTransport{})
		if err != nil {
			t.Fatalf("%s: %s", tc.source, err)
		}
		if len(p.Sample) == 0 {
			t.Errorf("%s: want non-zero samples", tc.source)
		}
		if e := tc.execName; e != "" {
			switch {
			case len(p.Mapping) == 0 || p.Mapping[0] == nil:
				t.Errorf("%s: want mapping[0].execName == %s, got no mappings", tc.source, e)
			case p.Mapping[0].File != e:
				t.Errorf("%s: want mapping[0].execName == %s, got %s", tc.source, e, p.Mapping[0].File)
			}
		}
	}
}

func TestFetchWithBase(t *testing.T) {
	baseConfig := currentConfig()
	defer setCurrentConfig(baseConfig)

	type WantSample struct {
		values []int64
		labels map[string][]string
	}

	const path = "testdata/"
	type testcase struct {
		desc         string
		sources      []string
		bases        []string
		diffBases    []string
		normalize    bool
		wantSamples  []WantSample
		wantErrorMsg string
	}

	testcases := []testcase{
		{
			"not normalized base is same as source",
			[]string{path + "cppbench.contention"},
			[]string{path + "cppbench.contention"},
			nil,
			false,
			nil,
			"",
		},
		{
			"not normalized base is same as source",
			[]string{path + "cppbench.contention"},
			[]string{path + "cppbench.contention"},
			nil,
			false,
			nil,
			"",
		},
		{
			"not normalized single source, multiple base (all profiles same)",
			[]string{path + "cppbench.contention"},
			[]string{path + "cppbench.contention", path + "cppbench.contention"},
			nil,
			false,
			[]WantSample{
				{
					values: []int64{-2700, -608881724},
					labels: map[string][]string{},
				},
				{
					values: []int64{-100, -23992},
					labels: map[string][]string{},
				},
				{
					values: []int64{-200, -179943},
					labels: map[string][]string{},
				},
				{
					values: []int64{-100, -17778444},
					labels: map[string][]string{},
				},
				{
					values: []int64{-100, -75976},
					labels: map[string][]string{},
				},
				{
					values: []int64{-300, -63568134},
					labels: map[string][]string{},
				},
			},
			"",
		},
		{
			"not normalized, different base and source",
			[]string{path + "cppbench.contention"},
			[]string{path + "cppbench.small.contention"},
			nil,
			false,
			[]WantSample{
				{
					values: []int64{1700, 608878600},
					labels: map[string][]string{},
				},
				{
					values: []int64{100, 23992},
					labels: map[string][]string{},
				},
				{
					values: []int64{200, 179943},
					labels: map[string][]string{},
				},
				{
					values: []int64{100, 17778444},
					labels: map[string][]string{},
				},
				{
					values: []int64{100, 75976},
					labels: map[string][]string{},
				},
				{
					values: []int64{300, 63568134},
					labels: map[string][]string{},
				},
			},
			"",
		},
		{
			"normalized base is same as source",
			[]string{path + "cppbench.contention"},
			[]string{path + "cppbench.contention"},
			nil,
			true,
			nil,
			"",
		},
		{
			"normalized single source, multiple base (all profiles same)",
			[]string{path + "cppbench.contention"},
			[]string{path + "cppbench.contention", path + "cppbench.contention"},
			nil,
			true,
			nil,
			"",
		},
		{
			"normalized different base and source",
			[]string{path + "cppbench.contention"},
			[]string{path + "cppbench.small.contention"},
			nil,
			true,
			[]WantSample{
				{
					values: []int64{-229, -369},
					labels: map[string][]string{},
				},
				{
					values: []int64{29, 0},
					labels: map[string][]string{},
				},
				{
					values: []int64{57, 1},
					labels: map[string][]string{},
				},
				{
					values: []int64{29, 80},
					labels: map[string][]string{},
				},
				{
					values: []int64{29, 0},
					labels: map[string][]string{},
				},
				{
					values: []int64{86, 288},
					labels: map[string][]string{},
				},
			},
			"",
		},
		{
			"not normalized diff base is same as source",
			[]string{path + "cppbench.contention"},
			nil,
			[]string{path + "cppbench.contention"},
			false,
			[]WantSample{
				{
					values: []int64{2700, 608881724},
					labels: map[string][]string{},
				},
				{
					values: []int64{100, 23992},
					labels: map[string][]string{},
				},
				{
					values: []int64{200, 179943},
					labels: map[string][]string{},
				},
				{
					values: []int64{100, 17778444},
					labels: map[string][]string{},
				},
				{
					values: []int64{100, 75976},
					labels: map[string][]string{},
				},
				{
					values: []int64{300, 63568134},
					labels: map[string][]string{},
				},
				{
					values: []int64{-2700, -608881724},
					labels: map[string][]string{"pprof::base": {"true"}},
				},
				{
					values: []int64{-100, -23992},
					labels: map[string][]string{"pprof::base": {"true"}},
				},
				{
					values: []int64{-200, -179943},
					labels: map[string][]string{"pprof::base": {"true"}},
				},
				{
					values: []int64{-100, -17778444},
					labels: map[string][]string{"pprof::base": {"true"}},
				},
				{
					values: []int64{-100, -75976},
					labels: map[string][]string{"pprof::base": {"true"}},
				},
				{
					values: []int64{-300, -63568134},
					labels: map[string][]string{"pprof::base": {"true"}},
				},
			},
			"",
		},
		{
			"diff_base and base both specified",
			[]string{path + "cppbench.contention"},
			[]string{path + "cppbench.contention"},
			[]string{path + "cppbench.contention"},
			false,
			nil,
			"-base and -diff_base flags cannot both be specified",
		},
	}

	for _, tc := range testcases {
		t.Run(tc.desc, func(t *testing.T) {
			setCurrentConfig(baseConfig)
			f := testFlags{
				stringLists: map[string][]string{
					"base":      tc.bases,
					"diff_base": tc.diffBases,
				},
				bools: map[string]bool{
					"normalize": tc.normalize,
				},
			}
			f.args = tc.sources

			o := setDefaults(&plugin.Options{
				UI:            &proftest.TestUI{T: t, AllowRx: "Local symbolization failed|Some binary filenames not available"},
				Flagset:       f,
				HTTPTransport: transport.New(nil),
			})
			src, _, err := parseFlags(o)

			if tc.wantErrorMsg != "" {
				if err == nil {
					t.Fatalf("got nil, want error %q", tc.wantErrorMsg)
				}

				if gotErrMsg := err.Error(); gotErrMsg != tc.wantErrorMsg {
					t.Fatalf("got error %q, want error %q", gotErrMsg, tc.wantErrorMsg)
				}
				return
			}

			if err != nil {
				t.Fatalf("got error %q, want no error", err)
			}

			p, err := fetchProfiles(src, o)

			if err != nil {
				t.Fatalf("got error %q, want no error", err)
			}

			if got, want := len(p.Sample), len(tc.wantSamples); got != want {
				t.Fatalf("got %d samples want %d", got, want)
			}

			for i, sample := range p.Sample {
				if !reflect.DeepEqual(tc.wantSamples[i].values, sample.Value) {
					t.Errorf("for sample %d got values %v, want %v", i, sample.Value, tc.wantSamples[i])
				}
				if !reflect.DeepEqual(tc.wantSamples[i].labels, sample.Label) {
					t.Errorf("for sample %d got labels %v, want %v", i, sample.Label, tc.wantSamples[i].labels)
				}
			}
		})
	}
}

// mappingSources creates MappingSources map with a single item.
func mappingSources(key, source string, start uint64) plugin.MappingSources {
	return plugin.MappingSources{
		key: []struct {
			Source string
			Start  uint64
		}{
			{Source: source, Start: start},
		},
	}
}

type httpTransport struct{}

func (tr *httpTransport) RoundTrip(req *http.Request) (*http.Response, error) {
	values := req.URL.Query()
	file := values.Get("file")

	if file == "" {
		return nil, fmt.Errorf("want .../file?profile, got %s", req.URL.String())
	}

	t := &http.Transport{}
	t.RegisterProtocol("file", http.NewFileTransport(http.Dir("testdata/")))

	c := &http.Client{Transport: t}
	return c.Get("file:///" + file)
}

func closedError() string {
	if runtime.GOOS == "plan9" {
		return "listen hungup"
	}
	return "use of closed"
}

func TestHTTPSInsecure(t *testing.T) {
	if runtime.GOOS == "nacl" || runtime.GOOS == "js" {
		t.Skip("test assumes tcp available")
	}
	saveHome := os.Getenv(homeEnv())
	tempdir, err := ioutil.TempDir("", "home")
	if err != nil {
		t.Fatal("creating temp dir: ", err)
	}
	defer os.RemoveAll(tempdir)

	// pprof writes to $HOME/pprof by default which is not necessarily
	// writeable (e.g. on a Debian buildd) so set $HOME to something we
	// know we can write to for the duration of the test.
	os.Setenv(homeEnv(), tempdir)
	defer os.Setenv(homeEnv(), saveHome)

	baseConfig := currentConfig()
	defer setCurrentConfig(baseConfig)

	tlsCert, _, _ := selfSignedCert(t, "")
	tlsConfig := &tls.Config{Certificates: []tls.Certificate{tlsCert}}

	l, err := tls.Listen("tcp", "localhost:0", tlsConfig)
	if err != nil {
		t.Fatalf("net.Listen: got error %v, want no error", err)
	}

	donec := make(chan error, 1)
	go func(donec chan<- error) {
		donec <- http.Serve(l, nil)
	}(donec)
	defer func() {
		if got, want := <-donec, closedError(); !strings.Contains(got.Error(), want) {
			t.Fatalf("Serve got error %v, want %q", got, want)
		}
	}()
	defer l.Close()

	outputTempFile, err := ioutil.TempFile("", "profile_output")
	if err != nil {
		t.Fatalf("Failed to create tempfile: %v", err)
	}
	defer os.Remove(outputTempFile.Name())
	defer outputTempFile.Close()

	address := "https+insecure://" + l.Addr().String() + "/debug/pprof/goroutine"
	s := &source{
		Sources:   []string{address},
		Timeout:   10,
		Symbolize: "remote",
	}
	o := &plugin.Options{
		Obj:           &binutils.Binutils{},
		UI:            &proftest.TestUI{T: t, AllowRx: "Saved profile in"},
		HTTPTransport: transport.New(nil),
	}
	o.Sym = &symbolizer.Symbolizer{Obj: o.Obj, UI: o.UI}
	p, err := fetchProfiles(s, o)
	if err != nil {
		t.Fatal(err)
	}
	if len(p.SampleType) == 0 {
		t.Fatalf("fetchProfiles(%s) got empty profile: len(p.SampleType)==0", address)
	}
	if len(p.Function) == 0 {
		t.Fatalf("fetchProfiles(%s) got non-symbolized profile: len(p.Function)==0", address)
	}
	if err := checkProfileHasFunction(p, "TestHTTPSInsecure"); err != nil {
		t.Fatalf("fetchProfiles(%s) %v", address, err)
	}
}

func TestHTTPSWithServerCertFetch(t *testing.T) {
	if runtime.GOOS == "nacl" || runtime.GOOS == "js" {
		t.Skip("test assumes tcp available")
	}
	saveHome := os.Getenv(homeEnv())
	tempdir, err := ioutil.TempDir("", "home")
	if err != nil {
		t.Fatal("creating temp dir: ", err)
	}
	defer os.RemoveAll(tempdir)

	// pprof writes to $HOME/pprof by default which is not necessarily
	// writeable (e.g. on a Debian buildd) so set $HOME to something we
	// know we can write to for the duration of the test.
	os.Setenv(homeEnv(), tempdir)
	defer os.Setenv(homeEnv(), saveHome)

	baseConfig := currentConfig()
	defer setCurrentConfig(baseConfig)

	cert, certBytes, keyBytes := selfSignedCert(t, "localhost")
	cas := x509.NewCertPool()
	cas.AppendCertsFromPEM(certBytes)

	tlsConfig := &tls.Config{
		RootCAs:      cas,
		Certificates: []tls.Certificate{cert},
		ClientAuth:   tls.RequireAndVerifyClientCert,
		ClientCAs:    cas,
	}

	l, err := tls.Listen("tcp", "localhost:0", tlsConfig)
	if err != nil {
		t.Fatalf("net.Listen: got error %v, want no error", err)
	}

	donec := make(chan error, 1)
	go func(donec chan<- error) {
		donec <- http.Serve(l, nil)
	}(donec)
	defer func() {
		if got, want := <-donec, closedError(); !strings.Contains(got.Error(), want) {
			t.Fatalf("Serve got error %v, want %q", got, want)
		}
	}()
	defer l.Close()

	outputTempFile, err := ioutil.TempFile("", "profile_output")
	if err != nil {
		t.Fatalf("Failed to create tempfile: %v", err)
	}
	defer os.Remove(outputTempFile.Name())
	defer outputTempFile.Close()

	// Get port from the address, so request to the server can be made using
	// the host name specified in certificates.
	_, portStr, err := net.SplitHostPort(l.Addr().String())
	if err != nil {
		t.Fatalf("cannot get port from URL: %v", err)
	}
	address := "https://" + "localhost:" + portStr + "/debug/pprof/goroutine"
	s := &source{
		Sources:   []string{address},
		Timeout:   10,
		Symbolize: "remote",
	}

	certTempFile, err := ioutil.TempFile("", "cert_output")
	if err != nil {
		t.Errorf("cannot create cert tempfile: %v", err)
	}
	defer os.Remove(certTempFile.Name())
	defer certTempFile.Close()
	certTempFile.Write(certBytes)

	keyTempFile, err := ioutil.TempFile("", "key_output")
	if err != nil {
		t.Errorf("cannot create key tempfile: %v", err)
	}
	defer os.Remove(keyTempFile.Name())
	defer keyTempFile.Close()
	keyTempFile.Write(keyBytes)

	f := &testFlags{
		strings: map[string]string{
			"tls_cert": certTempFile.Name(),
			"tls_key":  keyTempFile.Name(),
			"tls_ca":   certTempFile.Name(),
		},
	}
	o := &plugin.Options{
		Obj:           &binutils.Binutils{},
		UI:            &proftest.TestUI{T: t, AllowRx: "Saved profile in"},
		Flagset:       f,
		HTTPTransport: transport.New(f),
	}

	o.Sym = &symbolizer.Symbolizer{Obj: o.Obj, UI: o.UI, Transport: o.HTTPTransport}
	p, err := fetchProfiles(s, o)
	if err != nil {
		t.Fatal(err)
	}
	if len(p.SampleType) == 0 {
		t.Fatalf("fetchProfiles(%s) got empty profile: len(p.SampleType)==0", address)
	}
	if len(p.Function) == 0 {
		t.Fatalf("fetchProfiles(%s) got non-symbolized profile: len(p.Function)==0", address)
	}
	if err := checkProfileHasFunction(p, "TestHTTPSWithServerCertFetch"); err != nil {
		t.Fatalf("fetchProfiles(%s) %v", address, err)
	}
}

func checkProfileHasFunction(p *profile.Profile, fname string) error {
	for _, f := range p.Function {
		if strings.Contains(f.Name, fname) {
			return nil
		}
	}
	return fmt.Errorf("got %s, want function %q", p.String(), fname)
}

// selfSignedCert generates a self-signed certificate, and returns the
// generated certificate, and byte arrays containing the certificate and
// key associated with the certificate.
func selfSignedCert(t *testing.T, host string) (tls.Certificate, []byte, []byte) {
	privKey, err := ecdsa.GenerateKey(elliptic.P256(), rand.Reader)
	if err != nil {
		t.Fatalf("failed to generate private key: %v", err)
	}
	b, err := x509.MarshalECPrivateKey(privKey)
	if err != nil {
		t.Fatalf("failed to marshal private key: %v", err)
	}
	bk := pem.EncodeToMemory(&pem.Block{Type: "EC PRIVATE KEY", Bytes: b})

	tmpl := x509.Certificate{
		SerialNumber: big.NewInt(1),
		NotBefore:    time.Now(),
		NotAfter:     time.Now().Add(10 * time.Minute),
		IsCA:         true,
		DNSNames:     []string{host},
	}

	b, err = x509.CreateCertificate(rand.Reader, &tmpl, &tmpl, privKey.Public(), privKey)
	if err != nil {
		t.Fatalf("failed to create cert: %v", err)
	}
	bc := pem.EncodeToMemory(&pem.Block{Type: "CERTIFICATE", Bytes: b})

	cert, err := tls.X509KeyPair(bc, bk)
	if err != nil {
		t.Fatalf("failed to create TLS key pair: %v", err)
	}
	return cert, bc, bk
}<|MERGE_RESOLUTION|>--- conflicted
+++ resolved
@@ -147,11 +147,7 @@
 	home string
 }
 
-<<<<<<< HEAD
-func (o testObj) Open(file string, start, limit, offset uint64, baseName string) (plugin.ObjFile, error) {
-=======
 func (o testObj) Open(file string, start, limit, offset uint64, relocationSymbol string) (plugin.ObjFile, error) {
->>>>>>> e964e70d
 	switch file {
 	case "/alternate/architecture/binary":
 		return testFile{file, "abcde10001"}, nil
