--- conflicted
+++ resolved
@@ -220,15 +220,8 @@
 	if runtime.GOOS != "linux" && runtime.GOOS != "darwin" {
 		t.Skip("This test only works on Linux or Mac")
 	}
-<<<<<<< HEAD
-
 	if runtime.GOARCH == "amd64" {
 		testDisasm(t, true)
-=======
-	
-	if runtime.GOARCH == "amd64" {
-	        testDisasm(t, true)
->>>>>>> 2df18efa
 	}
 	testDisasm(t, false)
 }
