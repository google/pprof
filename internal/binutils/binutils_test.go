// Copyright 2014 Google Inc. All Rights Reserved.
//
// Licensed under the Apache License, Version 2.0 (the "License");
// you may not use this file except in compliance with the License.
// You may obtain a copy of the License at
//
//     http://www.apache.org/licenses/LICENSE-2.0
//
// Unless required by applicable law or agreed to in writing, software
// distributed under the License is distributed on an "AS IS" BASIS,
// WITHOUT WARRANTIES OR CONDITIONS OF ANY KIND, either express or implied.
// See the License for the specific language governing permissions and
// limitations under the License.

package binutils

import (
	"bytes"
	"fmt"
	"math"
	"path/filepath"
	"reflect"
	"regexp"
	"runtime"
	"strings"
	"testing"

	"github.com/google/pprof/internal/plugin"
)

var testAddrMap = map[int]string{
	1000: "_Z3fooid.clone2",
	2000: "_ZNSaIiEC1Ev.clone18",
	3000: "_ZNSt6vectorIS_IS_IiSaIiEESaIS1_EESaIS3_EEixEm",
}

func functionName(level int) (name string) {
	if name = testAddrMap[level]; name != "" {
		return name
	}
	return fmt.Sprintf("fun%d", level)
}

func TestAddr2Liner(t *testing.T) {
	const offset = 0x500

	a := addr2Liner{rw: &mockAddr2liner{}, base: offset}
	for i := 1; i < 8; i++ {
		addr := i*0x1000 + offset
		s, err := a.addrInfo(uint64(addr))
		if err != nil {
			t.Fatalf("addrInfo(%#x): %v", addr, err)
		}
		if len(s) != i {
			t.Fatalf("addrInfo(%#x): got len==%d, want %d", addr, len(s), i)
		}
		for l, f := range s {
			level := (len(s) - l) * 1000
			want := plugin.Frame{Func: functionName(level), File: fmt.Sprintf("file%d", level), Line: level}

			if f != want {
				t.Errorf("AddrInfo(%#x)[%d]: = %+v, want %+v", addr, l, f, want)
			}
		}
	}
	s, err := a.addrInfo(0xFFFF)
	if err != nil {
		t.Fatalf("addrInfo(0xFFFF): %v", err)
	}
	if len(s) != 0 {
		t.Fatalf("AddrInfo(0xFFFF): got len==%d, want 0", len(s))
	}
	a.rw.close()
}

type mockAddr2liner struct {
	output []string
}

func (a *mockAddr2liner) write(s string) error {
	var lines []string
	switch s {
	case "1000":
		lines = []string{"_Z3fooid.clone2", "file1000:1000"}
	case "2000":
		lines = []string{"_ZNSaIiEC1Ev.clone18", "file2000:2000", "_Z3fooid.clone2", "file1000:1000"}
	case "3000":
		lines = []string{"_ZNSt6vectorIS_IS_IiSaIiEESaIS1_EESaIS3_EEixEm", "file3000:3000", "_ZNSaIiEC1Ev.clone18", "file2000:2000", "_Z3fooid.clone2", "file1000:1000"}
	case "4000":
		lines = []string{"fun4000", "file4000:4000", "_ZNSt6vectorIS_IS_IiSaIiEESaIS1_EESaIS3_EEixEm", "file3000:3000", "_ZNSaIiEC1Ev.clone18", "file2000:2000", "_Z3fooid.clone2", "file1000:1000"}
	case "5000":
		lines = []string{"fun5000", "file5000:5000", "fun4000", "file4000:4000", "_ZNSt6vectorIS_IS_IiSaIiEESaIS1_EESaIS3_EEixEm", "file3000:3000", "_ZNSaIiEC1Ev.clone18", "file2000:2000", "_Z3fooid.clone2", "file1000:1000"}
	case "6000":
		lines = []string{"fun6000", "file6000:6000", "fun5000", "file5000:5000", "fun4000", "file4000:4000", "_ZNSt6vectorIS_IS_IiSaIiEESaIS1_EESaIS3_EEixEm", "file3000:3000", "_ZNSaIiEC1Ev.clone18", "file2000:2000", "_Z3fooid.clone2", "file1000:1000"}
	case "7000":
		lines = []string{"fun7000", "file7000:7000", "fun6000", "file6000:6000", "fun5000", "file5000:5000", "fun4000", "file4000:4000", "_ZNSt6vectorIS_IS_IiSaIiEESaIS1_EESaIS3_EEixEm", "file3000:3000", "_ZNSaIiEC1Ev.clone18", "file2000:2000", "_Z3fooid.clone2", "file1000:1000"}
	case "8000":
		lines = []string{"fun8000", "file8000:8000", "fun7000", "file7000:7000", "fun6000", "file6000:6000", "fun5000", "file5000:5000", "fun4000", "file4000:4000", "_ZNSt6vectorIS_IS_IiSaIiEESaIS1_EESaIS3_EEixEm", "file3000:3000", "_ZNSaIiEC1Ev.clone18", "file2000:2000", "_Z3fooid.clone2", "file1000:1000"}
	case "9000":
		lines = []string{"fun9000", "file9000:9000", "fun8000", "file8000:8000", "fun7000", "file7000:7000", "fun6000", "file6000:6000", "fun5000", "file5000:5000", "fun4000", "file4000:4000", "_ZNSt6vectorIS_IS_IiSaIiEESaIS1_EESaIS3_EEixEm", "file3000:3000", "_ZNSaIiEC1Ev.clone18", "file2000:2000", "_Z3fooid.clone2", "file1000:1000"}
	default:
		lines = []string{"??", "??:0"}
	}
	a.output = append(a.output, "0x"+s)
	a.output = append(a.output, lines...)
	return nil
}

func (a *mockAddr2liner) readLine() (string, error) {
	if len(a.output) == 0 {
		return "", fmt.Errorf("end of file")
	}
	next := a.output[0]
	a.output = a.output[1:]
	return next, nil
}

func (a *mockAddr2liner) close() {
}

func TestAddr2LinerLookup(t *testing.T) {
	const oddSizedData = `
00001000 T 0x1000
00002000 T 0x2000
00003000 T 0x3000
`
	const evenSizedData = `
0000000000001000 T 0x1000
0000000000002000 T 0x2000
0000000000003000 T 0x3000
0000000000004000 T 0x4000
`
	for _, d := range []string{oddSizedData, evenSizedData} {
		a, err := parseAddr2LinerNM(0, bytes.NewBufferString(d))
		if err != nil {
			t.Errorf("nm parse error: %v", err)
			continue
		}
		for address, want := range map[uint64]string{
			0x1000: "0x1000",
			0x1001: "0x1000",
			0x1FFF: "0x1000",
			0x2000: "0x2000",
			0x2001: "0x2000",
		} {
			if got, _ := a.addrInfo(address); !checkAddress(got, address, want) {
				t.Errorf("%x: got %v, want %s", address, got, want)
			}
		}
		for _, unknown := range []uint64{0x0fff, 0x4001} {
			if got, _ := a.addrInfo(unknown); got != nil {
				t.Errorf("%x: got %v, want nil", unknown, got)
			}
		}
	}
}

func checkAddress(got []plugin.Frame, address uint64, want string) bool {
	if len(got) != 1 {
		return false
	}
	return got[0].Func == want
}

func TestSetTools(t *testing.T) {
	// Test that multiple calls work.
	bu := &Binutils{}
	bu.SetTools("")
	bu.SetTools("")
}

func TestSetFastSymbolization(t *testing.T) {
	// Test that multiple calls work.
	bu := &Binutils{}
	bu.SetFastSymbolization(true)
	bu.SetFastSymbolization(false)
}

func skipUnlessLinuxAmd64(t *testing.T) {
	if runtime.GOOS != "linux" || runtime.GOARCH != "amd64" {
		t.Skip("This test only works on x86-64 Linux")
	}
}

func skipUnlessDarwinAmd64(t *testing.T) {
	if runtime.GOOS != "darwin" || runtime.GOARCH != "amd64" {
		t.Skip("This test only works on x86-64 Mac")
	}
}

func testDisasm(t *testing.T, intelSyntax bool) {
	_, llvmObjdump, buObjdump := findObjdump([]string{""})
	if !(llvmObjdump || buObjdump) {
		t.Skip("cannot disasm: no objdump tool available")
	}

	bu := &Binutils{}
	testexe := "exe_linux_64"
	if runtime.GOOS == "darwin" {
		testexe = "exe_mac_64"
	}

	insts, err := bu.Disasm(filepath.Join("testdata", testexe), 0, math.MaxUint64, intelSyntax)
	if err != nil {
		t.Fatalf("Disasm: unexpected error %v", err)
	}
	mainCount := 0
	for _, x := range insts {
		// Mac symbols have a leading underscore.
		if x.Function == "main" || x.Function == "_main" {
			mainCount++
		}
	}
	if mainCount == 0 {
		t.Error("Disasm: found no main instructions")
	}
}

func TestDisasm(t *testing.T) {
	if runtime.GOOS != "linux" && runtime.GOOS != "darwin" {
		t.Skip("This test only works on Linux or Mac")
<<<<<<< HEAD
=======
	}
	if runtime.GOARCH == "amd64" {
		testDisasm(t, true)
>>>>>>> 3aa17ffe
	}
	testDisasm(t, false)
}

func TestDisasmIntelSyntax(t *testing.T) {
	if (runtime.GOOS != "linux" && runtime.GOOS != "darwin") || runtime.GOARCH != "amd64" {
		t.Skip("This test only works on x86_64 Linux or x86_64 OSX as it tests Intel asm syntax")
	}
	testDisasm(t, true)
}

func findSymbol(syms []*plugin.Sym, name string) *plugin.Sym {
	for _, s := range syms {
		for _, n := range s.Name {
			if n == name {
				return s
			}
		}
	}
	return nil
}

func TestObjFile(t *testing.T) {
	// If this test fails, check the address for main function in testdata/exe_linux_64
	// using the command 'nm -n '. Update the hardcoded addresses below to match
	// the addresses from the output.
	skipUnlessLinuxAmd64(t)
	for _, tc := range []struct {
		desc                 string
		start, limit, offset uint64
		addr                 uint64
	}{
		{"fake mapping", 0, math.MaxUint64, 0, 0x40052d},
		{"fixed load address", 0x400000, 0x4006fc, 0, 0x40052d},
		// True user-mode ASLR binaries are ET_DYN rather than ET_EXEC so this case
		// is a bit artificial except that it approximates the
		// vmlinux-with-kernel-ASLR case where the binary *is* ET_EXEC.
		{"simulated ASLR address", 0x500000, 0x5006fc, 0, 0x50052d},
	} {
		t.Run(tc.desc, func(t *testing.T) {
			bu := &Binutils{}
			f, err := bu.Open(filepath.Join("testdata", "exe_linux_64"), tc.start, tc.limit, tc.offset)
			if err != nil {
				t.Fatalf("Open: unexpected error %v", err)
			}
			defer f.Close()
			syms, err := f.Symbols(regexp.MustCompile("main"), 0)
			if err != nil {
				t.Fatalf("Symbols: unexpected error %v", err)
			}

			m := findSymbol(syms, "main")
			if m == nil {
				t.Fatalf("Symbols: did not find main")
			}
			for _, addr := range []uint64{m.Start + f.Base(), tc.addr} {
				gotFrames, err := f.SourceLine(addr)
				if err != nil {
					t.Fatalf("SourceLine: unexpected error %v", err)
				}
				wantFrames := []plugin.Frame{
					{Func: "main", File: "/tmp/hello.c", Line: 3},
				}
				if !reflect.DeepEqual(gotFrames, wantFrames) {
					t.Fatalf("SourceLine for main: got %v; want %v\n", gotFrames, wantFrames)
				}
			}
		})
	}
}

func TestMachoFiles(t *testing.T) {
	// If this test fails, check the address for main function in testdata/exe_mac_64
	// and testdata/lib_mac_64 using addr2line or gaddr2line. Update the
	// hardcoded addresses below to match the addresses from the output.
	skipUnlessDarwinAmd64(t)

	// Load `file`, pretending it was mapped at `start`. Then get the symbol
	// table. Check that it contains the symbol `sym` and that the address
	// `addr` gives the `expected` stack trace.
	for _, tc := range []struct {
		desc                 string
		file                 string
		start, limit, offset uint64
		addr                 uint64
		sym                  string
		expected             []plugin.Frame
	}{
		{"normal mapping", "exe_mac_64", 0x100000000, math.MaxUint64, 0,
			0x100000f50, "_main",
			[]plugin.Frame{
				{Func: "main", File: "/tmp/hello.c", Line: 3},
			}},
		{"other mapping", "exe_mac_64", 0x200000000, math.MaxUint64, 0,
			0x200000f50, "_main",
			[]plugin.Frame{
				{Func: "main", File: "/tmp/hello.c", Line: 3},
			}},
		{"lib normal mapping", "lib_mac_64", 0, math.MaxUint64, 0,
			0xfa0, "_bar",
			[]plugin.Frame{
				{Func: "bar", File: "/tmp/lib.c", Line: 5},
			}},
	} {
		t.Run(tc.desc, func(t *testing.T) {
			bu := &Binutils{}
			f, err := bu.Open(filepath.Join("testdata", tc.file), tc.start, tc.limit, tc.offset)
			if err != nil {
				t.Fatalf("Open: unexpected error %v", err)
			}
			t.Logf("binutils: %v", bu)
			if runtime.GOOS == "darwin" && !bu.rep.addr2lineFound && !bu.rep.llvmSymbolizerFound {
				// On OSX user needs to install gaddr2line or llvm-symbolizer with
				// Homebrew, skip the test when the environment doesn't have it
				// installed.
				t.Skip("couldn't find addr2line or gaddr2line")
			}
			defer f.Close()
			syms, err := f.Symbols(nil, 0)
			if err != nil {
				t.Fatalf("Symbols: unexpected error %v", err)
			}

			m := findSymbol(syms, tc.sym)
			if m == nil {
				t.Fatalf("Symbols: could not find symbol %v", tc.sym)
			}
			gotFrames, err := f.SourceLine(tc.addr)
			if err != nil {
				t.Fatalf("SourceLine: unexpected error %v", err)
			}
			if !reflect.DeepEqual(gotFrames, tc.expected) {
				t.Fatalf("SourceLine for main: got %v; want %v\n", gotFrames, tc.expected)
			}
		})
	}
}

func TestLLVMSymbolizer(t *testing.T) {
	if runtime.GOOS != "linux" {
		t.Skip("testtdata/llvm-symbolizer has only been tested on linux")
	}

	cmd := filepath.Join("testdata", "fake-llvm-symbolizer")
	symbolizer, err := newLLVMSymbolizer(cmd, "foo", 0)
	if err != nil {
		t.Fatalf("newLLVMSymbolizer: unexpected error %v", err)
	}
	defer symbolizer.rw.close()

	for _, c := range []struct {
		addr   uint64
		frames []plugin.Frame
	}{
		{0x10, []plugin.Frame{
			{Func: "Inlined_0x10", File: "foo.h", Line: 0},
			{Func: "Func_0x10", File: "foo.c", Line: 2},
		}},
		{0x20, []plugin.Frame{
			{Func: "Inlined_0x20", File: "foo.h", Line: 0},
			{Func: "Func_0x20", File: "foo.c", Line: 2},
		}},
	} {
		frames, err := symbolizer.addrInfo(c.addr)
		if err != nil {
			t.Errorf("LLVM: unexpected error %v", err)
			continue
		}
		if !reflect.DeepEqual(frames, c.frames) {
			t.Errorf("LLVM: expect %v; got %v\n", c.frames, frames)
		}
	}
}

func TestOpenMalformedELF(t *testing.T) {
	// Test that opening a malformed ELF file will report an error containing
	// the word "ELF".
	bu := &Binutils{}
	_, err := bu.Open(filepath.Join("testdata", "malformed_elf"), 0, 0, 0)
	if err == nil {
		t.Fatalf("Open: unexpected success")
	}

	if !strings.Contains(err.Error(), "ELF") {
		t.Errorf("Open: got %v, want error containing 'ELF'", err)
	}
}

func TestOpenMalformedMachO(t *testing.T) {
	// Test that opening a malformed Mach-O file will report an error containing
	// the word "Mach-O".
	bu := &Binutils{}
	_, err := bu.Open(filepath.Join("testdata", "malformed_macho"), 0, 0, 0)
	if err == nil {
		t.Fatalf("Open: unexpected success")
	}

	if !strings.Contains(err.Error(), "Mach-O") {
		t.Errorf("Open: got %v, want error containing 'Mach-O'", err)
	}
}

func TestObjdumpVersionChecks(t *testing.T) {
	// Test that the objdump version strings are parsed properly.
	type testcase struct {
		desc string
		os   string
		ver  string
		want bool
	}

	for _, tc := range []testcase{
		{
			desc: "Valid Apple LLVM version string with usable version",
			os:   "darwin",
			ver:  "Apple LLVM version 11.0.3 (clang-1103.0.32.62)\nOptimized build.",
			want: true,
		},
		{
			desc: "Valid Apple LLVM version string with unusable version",
			os:   "darwin",
			ver:  "Apple LLVM version 10.0.0 (clang-1000.11.45.5)\nOptimized build.",
			want: false,
		},
		{
			desc: "Invalid Apple LLVM version string with usable version",
			os:   "darwin",
			ver:  "Apple LLVM versions 11.0.3 (clang-1103.0.32.62)\nOptimized build.",
			want: false,
		},
		{
			desc: "Valid LLVM version string with usable version",
			os:   "linux",
			ver:  "LLVM (http://llvm.org/):\nLLVM version 9.0.1\n\nOptimized build.",
			want: true,
		},
		{
			desc: "Valid LLVM version string with unusable version",
			os:   "linux",
			ver:  "LLVM (http://llvm.org/):\nLLVM version 6.0.1\n\nOptimized build.",
			want: false,
		},
		{
			desc: "Invalid LLVM version string with usable version",
			os:   "linux",
			ver:  "LLVM (http://llvm.org/):\nLLVM versions 9.0.1\n\nOptimized build.",
			want: false,
		},
		{
			desc: "Valid LLVM objdump version string with trunk",
			os:   runtime.GOOS,
			ver:  "LLVM (http://llvm.org/):\nLLVM version custom-trunk 124ffeb592a00bfe\nOptimized build.",
			want: true,
		},
		{
			desc: "Invalid LLVM objdump version string with trunk",
			os:   runtime.GOOS,
			ver:  "LLVM (http://llvm.org/):\nLLVM version custom-trank 124ffeb592a00bfe\nOptimized build.",
			want: false,
		},
		{
			desc: "Invalid LLVM objdump version string with trunk",
			os:   runtime.GOOS,
			ver:  "LLVM (http://llvm.org/):\nllvm version custom-trunk 124ffeb592a00bfe\nOptimized build.",
			want: false,
		},
	} {
		if runtime.GOOS == tc.os {
			if got := isLLVMObjdump(tc.ver); got != tc.want {
				t.Errorf("%v: got %v, want %v", tc.desc, got, tc.want)
			}
		}
	}
	for _, tc := range []testcase{
		{
			desc: "Valid GNU objdump version string",
			ver:  "GNU objdump (GNU Binutils) 2.34\nCopyright (C) 2020 Free Software Foundation, Inc.",
			want: true,
		},
		{
			desc: "Invalid GNU objdump version string",
			ver:  "GNU nm (GNU Binutils) 2.34\nCopyright (C) 2020 Free Software Foundation, Inc.",
			want: false,
		},
	} {
		if got := isBuObjdump(tc.ver); got != tc.want {
			t.Errorf("%v: got %v, want %v", tc.desc, got, tc.want)
		}
	}
}<|MERGE_RESOLUTION|>--- conflicted
+++ resolved
@@ -184,7 +184,7 @@
 
 func skipUnlessDarwinAmd64(t *testing.T) {
 	if runtime.GOOS != "darwin" || runtime.GOARCH != "amd64" {
-		t.Skip("This test only works on x86-64 Mac")
+		t.Skip("This test only works on x86-64 macOS")
 	}
 }
 
@@ -206,7 +206,7 @@
 	}
 	mainCount := 0
 	for _, x := range insts {
-		// Mac symbols have a leading underscore.
+		// macOS symbols have a leading underscore.
 		if x.Function == "main" || x.Function == "_main" {
 			mainCount++
 		}
@@ -218,20 +218,14 @@
 
 func TestDisasm(t *testing.T) {
 	if runtime.GOOS != "linux" && runtime.GOOS != "darwin" {
-		t.Skip("This test only works on Linux or Mac")
-<<<<<<< HEAD
-=======
-	}
-	if runtime.GOARCH == "amd64" {
-		testDisasm(t, true)
->>>>>>> 3aa17ffe
+		t.Skip("This test only works on Linux or macOS")
 	}
 	testDisasm(t, false)
 }
 
 func TestDisasmIntelSyntax(t *testing.T) {
 	if (runtime.GOOS != "linux" && runtime.GOOS != "darwin") || runtime.GOARCH != "amd64" {
-		t.Skip("This test only works on x86_64 Linux or x86_64 OSX as it tests Intel asm syntax")
+		t.Skip("This test only works on x86_64 Linux or macOS as it tests Intel asm syntax")
 	}
 	testDisasm(t, true)
 }
@@ -337,7 +331,7 @@
 			}
 			t.Logf("binutils: %v", bu)
 			if runtime.GOOS == "darwin" && !bu.rep.addr2lineFound && !bu.rep.llvmSymbolizerFound {
-				// On OSX user needs to install gaddr2line or llvm-symbolizer with
+				// On macOS, user needs to install gaddr2line or llvm-symbolizer with
 				// Homebrew, skip the test when the environment doesn't have it
 				// installed.
 				t.Skip("couldn't find addr2line or gaddr2line")
