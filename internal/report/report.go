--- conflicted
+++ resolved
@@ -526,12 +526,7 @@
 			}
 		}
 
-<<<<<<< HEAD
-		baseName := filepath.Base(m.File)
-		f, err := obj.Open(m.File, m.Start, m.Limit, m.Offset, baseName)
-=======
 		f, err := obj.Open(m.File, m.Start, m.Limit, m.Offset, m.KernelRelocationSymbol)
->>>>>>> e964e70d
 		if err != nil {
 			fmt.Printf("%v\n", err)
 			continue
